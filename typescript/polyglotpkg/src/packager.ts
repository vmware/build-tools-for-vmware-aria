/*-
 * #%L
 * polyglotpkg
 * %%
 * Copyright (C) 2023 VMware
 * %%
 * Build Tools for VMware Aria
 * Copyright 2023 VMware, Inc.
 *
 * This product is licensed to you under the BSD-2 license (the "License"). You may not use this product except in compliance with the BSD-2 License.
 *
 * This product may include a number of subcomponents with separate copyright notices and license terms. Your use of these subcomponents is subject to the terms and conditions of the subcomponent's license, as noted in the LICENSE file.
 * #L%
 */
import { Logger } from 'winston';

import { PackagerOptions, ActionType, ActionRuntime, Events, NodeJsActionRuntimes, PythonActionRuntimes, PowershellActionRuntimes } from "./lib/model";
import { createPackageJsonForABX, getProjectActions } from './lib/utils';
import { IStrategy } from './strategies/base';
import { NodejsStrategy } from './strategies/nodejs';
import { VroTree } from './vro';
import { PythonStrategy } from './strategies/python';
import { PowershellStrategy } from './strategies/powershell';
import createLogger from './lib/logger';
import { EventEmitter } from 'events';

export class Packager extends EventEmitter {
<<<<<<< HEAD
=======

>>>>>>> 2b4dcbbe
	private readonly logger: Logger;

	constructor(private readonly options: PackagerOptions) {
		super();
		this.logger = createLogger(false, options.outputStream);
	}

	async packageProject() {
<<<<<<< HEAD
		// Collect list of actions included in the project
		const projectActions = await getProjectActions(this.options, <ActionType>this.options.env);

		/*-
		 * #%L
		 * polyglotpkg
		 * %%
		 * Copyright (C) 2023 - 2024 VMware
		 * %%
		 * Build Tools for VMware Aria
		 * Copyright 2023 VMware, Inc.
		 *
		 * This product is licensed to you under the BSD-2 license (the "License"). You may not use this product except in compliance with the BSD-2 License.
		 *
		 * This product may include a number of subcomponents with separate copyright notices and license terms. Your use of these subcomponents is subject to the terms and conditions of the subcomponent's license, as noted in the LICENSE file.
		 * #L%
		 */

=======

		// Collect list of actions included in the project
		const projectActions = await getProjectActions(this.options, <ActionType>this.options.env);

>>>>>>> 2b4dcbbe
		// Loop all actions found and execute the packager for each of them
		for (var i = 0; i < projectActions.length; i++) {
			const actionType = projectActions[i].actionType;
			const actionRuntime = projectActions[i].actionRuntime;

			if (actionType === ActionType.UNKNOWN || actionRuntime === ActionRuntime.UNKNOWN) {
				throw new Error(`Unsupported action type or runtime: ${actionType} ${actionRuntime}`);
			}

			this.logger.info(`Packaging ${actionType} ${actionRuntime} action from ${projectActions[i].src}...`);

			let strategy: IStrategy;

<<<<<<< HEAD
			switch (true) {
				case NodeJsActionRuntimes.includes(actionRuntime as ActionRuntime):
					strategy = new NodejsStrategy(this.logger, projectActions[i], (e: Events) => this.emit(e));
					break;
				case PowershellActionRuntimes.includes(actionRuntime as ActionRuntime):
					strategy = new PowershellStrategy(this.logger, projectActions[i], (e: Events) => this.emit(e));
					break;
				case PythonActionRuntimes.includes(actionRuntime as ActionRuntime):
					strategy = new PythonStrategy(this.logger, projectActions[i], (e: Events) => this.emit(e));
					break;

=======
			switch (actionRuntime) {
				case ActionRuntime.ABX_NODEJS:
				case ActionRuntime.VRO_NODEJS_12:
				case ActionRuntime.VRO_NODEJS_14:
					strategy = new NodejsStrategy(this.logger, projectActions[i], (e: Events) => this.emit(e));
					await strategy.packageProject();
					break;
				case ActionRuntime.ABX_PYTHON:
				case ActionRuntime.VRO_PYTHON_310:
				case ActionRuntime.VRO_PYTHON_37:
					strategy = new PythonStrategy(this.logger, projectActions[i], (e: Events) => this.emit(e));
					await strategy.packageProject();
					break;
				case ActionRuntime.ABX_POWERSHELL:
				case ActionRuntime.VRO_POWERCLI_11_PS_62:
				case ActionRuntime.VRO_POWERCLI_12_PS_71:
					strategy = new PowershellStrategy(this.logger, projectActions[i], (e: Events) => this.emit(e));
					await strategy.packageProject();
					break;
>>>>>>> 2b4dcbbe
				default:
					throw new Error(`Action runtime ${actionRuntime} is not yet supported`);
			}

<<<<<<< HEAD
			await strategy.packageProject();

=======
>>>>>>> 2b4dcbbe
			// Prepare input files for vRO packaging
			if (!this.options.skipVro && actionType === ActionType.VRO) {
				const tree = new VroTree(this.logger, projectActions[i]);
				await tree.createTree();
			}

			// Prepare input files for ABX packaging
			if (actionType === ActionType.ABX) {
				await createPackageJsonForABX(projectActions[i], projectActions[i].mixed);
			}
<<<<<<< HEAD
		}
=======

		}


>>>>>>> 2b4dcbbe
	}

}<|MERGE_RESOLUTION|>--- conflicted
+++ resolved
@@ -25,10 +25,6 @@
 import { EventEmitter } from 'events';
 
 export class Packager extends EventEmitter {
-<<<<<<< HEAD
-=======
-
->>>>>>> 2b4dcbbe
 	private readonly logger: Logger;
 
 	constructor(private readonly options: PackagerOptions) {
@@ -37,31 +33,9 @@
 	}
 
 	async packageProject() {
-<<<<<<< HEAD
 		// Collect list of actions included in the project
 		const projectActions = await getProjectActions(this.options, <ActionType>this.options.env);
 
-		/*-
-		 * #%L
-		 * polyglotpkg
-		 * %%
-		 * Copyright (C) 2023 - 2024 VMware
-		 * %%
-		 * Build Tools for VMware Aria
-		 * Copyright 2023 VMware, Inc.
-		 *
-		 * This product is licensed to you under the BSD-2 license (the "License"). You may not use this product except in compliance with the BSD-2 License.
-		 *
-		 * This product may include a number of subcomponents with separate copyright notices and license terms. Your use of these subcomponents is subject to the terms and conditions of the subcomponent's license, as noted in the LICENSE file.
-		 * #L%
-		 */
-
-=======
-
-		// Collect list of actions included in the project
-		const projectActions = await getProjectActions(this.options, <ActionType>this.options.env);
-
->>>>>>> 2b4dcbbe
 		// Loop all actions found and execute the packager for each of them
 		for (var i = 0; i < projectActions.length; i++) {
 			const actionType = projectActions[i].actionType;
@@ -75,7 +49,6 @@
 
 			let strategy: IStrategy;
 
-<<<<<<< HEAD
 			switch (true) {
 				case NodeJsActionRuntimes.includes(actionRuntime as ActionRuntime):
 					strategy = new NodejsStrategy(this.logger, projectActions[i], (e: Events) => this.emit(e));
@@ -86,37 +59,12 @@
 				case PythonActionRuntimes.includes(actionRuntime as ActionRuntime):
 					strategy = new PythonStrategy(this.logger, projectActions[i], (e: Events) => this.emit(e));
 					break;
-
-=======
-			switch (actionRuntime) {
-				case ActionRuntime.ABX_NODEJS:
-				case ActionRuntime.VRO_NODEJS_12:
-				case ActionRuntime.VRO_NODEJS_14:
-					strategy = new NodejsStrategy(this.logger, projectActions[i], (e: Events) => this.emit(e));
-					await strategy.packageProject();
-					break;
-				case ActionRuntime.ABX_PYTHON:
-				case ActionRuntime.VRO_PYTHON_310:
-				case ActionRuntime.VRO_PYTHON_37:
-					strategy = new PythonStrategy(this.logger, projectActions[i], (e: Events) => this.emit(e));
-					await strategy.packageProject();
-					break;
-				case ActionRuntime.ABX_POWERSHELL:
-				case ActionRuntime.VRO_POWERCLI_11_PS_62:
-				case ActionRuntime.VRO_POWERCLI_12_PS_71:
-					strategy = new PowershellStrategy(this.logger, projectActions[i], (e: Events) => this.emit(e));
-					await strategy.packageProject();
-					break;
->>>>>>> 2b4dcbbe
 				default:
 					throw new Error(`Action runtime ${actionRuntime} is not yet supported`);
 			}
 
-<<<<<<< HEAD
 			await strategy.packageProject();
 
-=======
->>>>>>> 2b4dcbbe
 			// Prepare input files for vRO packaging
 			if (!this.options.skipVro && actionType === ActionType.VRO) {
 				const tree = new VroTree(this.logger, projectActions[i]);
@@ -127,14 +75,7 @@
 			if (actionType === ActionType.ABX) {
 				await createPackageJsonForABX(projectActions[i], projectActions[i].mixed);
 			}
-<<<<<<< HEAD
 		}
-=======
-
-		}
-
-
->>>>>>> 2b4dcbbe
 	}
 
 }