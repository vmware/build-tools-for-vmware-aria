{
  "name": "@vmware-pscoe/polyglotpkg",
<<<<<<< HEAD
  "version": "2.30.1-SNAPSHOT",
=======
  "version": "2.31.1-SNAPSHOT",
>>>>>>> bd5f3d0b
  "description": "Create a vRO Polyglot or serverless package",
  "main": "dist/index.js",
  "types": "dist/index.d.ts",
  "bin": {
    "polyglotpkg": "bin/polyglotpkg"
  },
  "scripts": {
    "start": "./bin/polyglotpkg",
    "build": "tsc",
    "clean": "run-script-os",
    "clean:win32": "rmdir /S /Q dist || echo Nothing to clean",
    "clean:default": "rm -Rf out dist",
    "test": "npm run test:unit && npm run test:e2e",
    "test:unit": "mocha -r ts-node/register test/unit/**/*.test.ts",
    "test:e2e": "npm run build && mocha -r ts-node/register test/e2e/*.test.ts --timeout 120000"
  },
  "keywords": [
    "vRealize Orchestrator",
    "vRealize Automation",
    "abx",
    "polyglot",
    "nodejs",
    "python",
    "powershell",
    "package"
  ],
  "engines": {
    "node": ">=16.15.1",
    "npm": ">=6.14.0"
  },
  "author": "VMware WWCoE",
  "license": "VMware Confidential",
  "files": [
    "dist/**/*.*",
    "bin/**/*.*",
    "Usage.txt"
  ],
  "dependencies": {
    "adm-zip": "^0.4.14",
    "command-line-args": "^5.1.1",
    "fs-extra": "^9.0.1",
    "globby": "^11.0.1",
    "lodash": "^4.17.15",
    "typescript": "^3.9.5",
    "uuid": "^8.1.0",
    "which": "^2.0.2",
    "winston": "^3.2.1",
    "xmlbuilder2": "^2.1.3"
  },
  "devDependencies": {
    "@types/mocha": "^10.0.1",
    "@types/adm-zip": "^0.4.33",
    "@types/command-line-args": "^5.0.0",
    "@types/fs-extra": "^9.0.1",
    "@types/lodash": "4.14.182",
    "@types/node": "^14.0.13",
    "@types/uuid": "^8.0.0",
    "@types/which": "^1.3.2",
    "run-script-os": "^1.1.6",
    "ts-node": "^8.10.2",
    "mocha": "^10.2.0"
  },
  "optionalDependencies": {
    "fsevents": "~2.3.1"
  },
  "platform": {
    "runtime": "nodejs",
    "action": "nodeAction",
    "entrypoint": "handler.handler",
    "tags": []
  },
  "vro": {
    "module": "com.vmware.pscoe.borathon",
    "inputs": {
      "limit": "number",
      "vraEndpoint": "CompositeType(host:string,base:string):VraEndpointType"
    },
    "outputType": "Array/string"
  },
  "abx": {
    "inputs": {
      "limit": "",
      "vraEndpoint": ""
    }
  }
}<|MERGE_RESOLUTION|>--- conflicted
+++ resolved
@@ -1,10 +1,6 @@
 {
   "name": "@vmware-pscoe/polyglotpkg",
-<<<<<<< HEAD
-  "version": "2.30.1-SNAPSHOT",
-=======
   "version": "2.31.1-SNAPSHOT",
->>>>>>> bd5f3d0b
   "description": "Create a vRO Polyglot or serverless package",
   "main": "dist/index.js",
   "types": "dist/index.d.ts",
