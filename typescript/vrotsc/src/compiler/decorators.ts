/////////////////////////////////// Configuration Decorator ///////////////////////////////////

import CanvasItemDecoratorStrategy from "./transformer/fileTransformers/workflow/decorators/canvasItemDecoratorStrategy";

/**
* Describes the configuration element.
* This corresponds to the `VroConfiguration` decorator in `vrotsc-annotations`.
*
* Search or `Configuration/VroConfigurationDecorator` in the `vrotsc-annotations` for more information.
*/
export interface ConfigurationDescriptor {
	id: string;
	version: string;
	name: string;
	path: string;
	attributes: Record<string, string | ConfigurationAttribute>;
}

export interface ConfigurationAttribute {
	type: string;
	value?: any;
	description?: string;
}

/////////////////////////////////// Workflow Decorator ///////////////////////////////////

/**
* Describes a Workflow element.
* This corresponds to the `VroWorkflow` decorator in `vrotsc-annotations`.
*
* Search for `Workflow/VroWorkflowDecorator` in the `vrotsc-annotations` for more information.
*/
export interface WorkflowDescriptor {
	id: string;
	name: string;
	path: string;
	version: string;
	rootItem: string;
	presentation: string;
	parameters: WorkflowParameter[];
	items: WorkflowItemDescriptor[];
	description: string;
}
/**
 * Represents a Workflow item (task, decision, waiting timer, polyglot)
 *
 * If the Workflow has a Polyglot decorator, the `polyglot` field will be present and it will contain the Polyglot information.
 * The workflowDescriptorRef field is a reference to the parent WorkflowDescriptor, this is done since Workflow Flags and data is collected along with the
 *   WorkflowItemDescriptor
 */
export interface WorkflowItemDescriptor<T = any> {
	name: string;
	input: string[];
	output: string[];
	sourceText: string;
	strategy: CanvasItemDecoratorStrategy;
	target: string; // Points to which item this item is connected to by name
	canvasItemPolymorphicBag: T;
	polyglot?: PolyglotDescriptor;
	parent: WorkflowDescriptor;
}

export interface CanvasItemPolymorphicBagForItem {
	exception?: string;
}

export interface CanvasItemPolymorphicBagForDecision {
	else: string;
}

export interface WorkflowParameter {
	name: string;
	type: string;
	title?: string;
	required?: boolean;
	description?: string;
	multiLine?: boolean;
	hidden?: boolean;
	maxStringLength?: number;
	minStringLength?: number;
	numberFormat?: string;
	defaultValue?: string;
	availableValues?: string[];
	parameterType: WorkflowParameterType;
	isAttribute?: boolean;
	bind?: boolean;
}

export enum WorkflowParameterType {
	Default = 0,
	Input = 1 << 0,
	Output = 2 << 1,
}

export enum WorkflowItemType {
	/**
	 * This is a meta element, doesn't actually represent a workflow item.
	 *
	 * It indicates which item is the entry point of the workflow.
	 */
	RootItem = "RootItem",

	/**
	 * This is the default item type.
	 *
	 * It can target a specific item as well as have an exception target
	 */
	Item = "Item",

	/**
	 * This item type is used to represent a decision item.
	 *
	 * It can target 2 other items based on the decision result.
	 */
	Decision = "DecisionItem",

	/**
	 * This item type is used to represent a waiting timer item.
	 *
	 * It can target a specific item after the timer is done.
	 */
	WaitingTimer = "WaitingTimerItem",

	/**
	 * This item type represents a workflow item
	 *
	 * It can target a specific item and accepts input and output bindings
	 */
	Workflow = "WorkflowItem",

	/**
<<<<<<< HEAD
	 * This item type represents a scheduled workflow item
	 *
	 * It can target a specific item and accepts input bindings
	 * There is only one outputBinding if you want to get the scheduledTask information
	 */
	ScheduledWorkflow = "ScheduledWorkflowItem"
=======
	 * This item type represents a workflow end item.
	 *
	 */
	End = "WorkflowEndItem",

	/**
	 * This item type represents a default error handler item.
	 *
	 * It can target a workflow item or workflow end and accepts input and output bindings.
	 */
	DefaultErrorHandler = "DefaultErrorHandler",
>>>>>>> 2c969947
}

/////////////////////////////////// Polyglot Decorator ///////////////////////////////////


/**
* Describes a Polyglot element to execute
*
* This corresponds to the `VroPolyglotConfiguration` decorator in `vrotsc-annotations`.
*
* Search for `Polyglot/VroPolyglotDecorator` in the `vrotsc-annotations` for more information.
*/
export interface PolyglotDescriptor {
	package: string;

	/*-
	 * #%L
	 * vrotsc
	 * %%
	 * Copyright (C) 2023 - 2024 VMware
	 * %%
	 * Build Tools for VMware Aria
	 * Copyright 2023 VMware, Inc.
	 *
	 * This product is licensed to you under the BSD-2 license (the "License"). You may not use this product except in compliance with the BSD-2 License.
	 *
	 * This product may include a number of subcomponents with separate copyright notices and license terms. Your use of these subcomponents is subject to the terms and conditions of the subcomponent's license, as noted in the LICENSE file.
	 * #L%
	 */

	method: string;
}


/////////////////////////////////// Policy Template Decorator ///////////////////////////////////

export interface PolicyTemplateDescriptor {
	id: string;
	name: string;
	description?: string;
	path: string;
	tag: string;
	type: string;
	version: string;
	schedule?: PolicyTemplateScheduleDescriptor;
	events: PolicyTemplateEventDescriptor[];
}

export interface PolicyTemplateScheduleDescriptor {
	periode: string;
	when: string;
	timezone: string;
}

export interface PolicyTemplateEventDescriptor {
	type: string;
	sourceText: string;
}<|MERGE_RESOLUTION|>--- conflicted
+++ resolved
@@ -128,15 +128,15 @@
 	 */
 	Workflow = "WorkflowItem",
 
-	/**
-<<<<<<< HEAD
+	/*
 	 * This item type represents a scheduled workflow item
 	 *
 	 * It can target a specific item and accepts input bindings
 	 * There is only one outputBinding if you want to get the scheduledTask information
 	 */
-	ScheduledWorkflow = "ScheduledWorkflowItem"
-=======
+	ScheduledWorkflow = "ScheduledWorkflowItem",
+
+	/**
 	 * This item type represents a workflow end item.
 	 *
 	 */
@@ -148,7 +148,7 @@
 	 * It can target a workflow item or workflow end and accepts input and output bindings.
 	 */
 	DefaultErrorHandler = "DefaultErrorHandler",
->>>>>>> 2c969947
+
 }
 
 /////////////////////////////////// Polyglot Decorator ///////////////////////////////////
