--- conflicted
+++ resolved
@@ -170,24 +170,6 @@
 	// Exists a declaration of a Polyglot decorator
 	if (itemInfo.input.length > 0 && itemInfo.output.length > 0) {
 		const polyglotCall = printPolyglotCode(polyglotDescriptor.package, polyglotDescriptor.method, itemInfo.input, itemInfo.output);
-<<<<<<< HEAD
-
-		/*-
-		 * #%L
-		 * vrotsc
-		 * %%
-		 * Copyright (C) 2023 - 2024 VMware
-		 * %%
-		 * Build Tools for VMware Aria
-		 * Copyright 2023 VMware, Inc.
-		 * 
-		 * This product is licensed to you under the BSD-2 license (the "License"). You may not use this product except in compliance with the BSD-2 License.
-		 * 
-		 * This product may include a number of subcomponents with separate copyright notices and license terms. Your use of these subcomponents is subject to the terms and conditions of the subcomponent's license, as noted in the LICENSE file.
-		 * #L%
-		 */
-=======
->>>>>>> d7f3ff4d
 		actionSourceText = polyglotCall + actionSourceText;
 	}
 
