<?xml version="1.0"?>
<!DOCTYPE module PUBLIC "-//Checkstyle//DTD Checkstyle Configuration 1.3//EN" "https://checkstyle.org/dtds/configuration_1_3.dtd">
<!-- defaults at
https://github.com/checkstyle/checkstyle/blob/master/src/main/resources/sun_checks.xml -->
<!--

  Checkstyle configuration that checks the sun coding conventions from:

    - the Java Language Specification at
      https://docs.oracle.com/javase/specs/jls/se11/html/index.html

    - the Sun Code Conventions at
https://www.oracle.com/java/technologies/javase/codeconventions-contents.html

    - the Javadoc guidelines at
      https://www.oracle.com/technical-resources/articles/java/javadoc-tool.html

    - the JDK Api documentation https://docs.oracle.com/en/java/javase/11/

    - some best practices

  Checkstyle is very configurable. Be sure to read the documentation at
  https://checkstyle.org (or in your downloaded distribution).

  Most Checks are configurable, be sure to consult the documentation.

  To completely disable a check, just comment it out or delete it from the file.
  To suppress certain violations please review suppression filters.

  Finally, it is worth reading the documentation.

-->

<module name="Checker">
	<!--
      If you set the basedir property below, then all reported file
      names will be relative to the specified directory. See
      https://checkstyle.org/config.html#Checker

      <property name="basedir" value="${basedir}"/>
  -->
	<property name="severity" value="error" />

	<property name="fileExtensions" value="java" />

	<!-- Excludes all 'module-info.java' files              -->
	<!-- See https://checkstyle.org/config_filefilters.html -->
	<module name="BeforeExecutionExclusionFileFilter">
		<property name="fileNamePattern" value="module\-info\.java$" />
	</module>

	<!-- https://checkstyle.org/config_filters.html#SuppressionFilter -->
	<module name="SuppressionFilter">
		<property name="file" value="${org.checkstyle.sun.suppressionfilter.config}"
			default="checkstyle-suppressions.xml" />
		<property name="optional" value="true" />
	</module>

	<!-- Checks that a package-info.java file exists for each package.     -->
	<!-- See https://checkstyle.org/config_javadoc.html#JavadocPackage -->
	<module name="JavadocPackage" />

	<!-- Checks whether files end with a new line.                        -->
	<!-- See https://checkstyle.org/config_misc.html#NewlineAtEndOfFile -->
	<module name="NewlineAtEndOfFile" />

	<!-- Checks that property files contain the same keys.         -->
	<!-- See https://checkstyle.org/config_misc.html#Translation -->
	<module name="Translation" />

	<!-- Checks for Size Violations.                    -->
	<!-- See https://checkstyle.org/config_sizes.html -->
	<!-- <module name="FileLength"/> -->
	<!-- <module name="LineLength">
    <property name="fileExtensions" value="java"/>
  </module> -->

	<!-- Checks for whitespace                               -->
	<!-- See https://checkstyle.org/config_whitespace.html -->
	<!-- <module name="FileTabCharacter"/> -->

	<!-- Miscellaneous other checks.                   -->
	<!-- See https://checkstyle.org/config_misc.html -->
	<!-- <module name="RegexpSingleline">
    <property name="format" value="\s+$"/>
    <property name="minimum" value="0"/>
    <property name="maximum" value="1"/>
    <property name="message" value="Line has trailing spaces."/>
  </module> -->

	<!-- Checks for Headers                                -->
	<!-- See https://checkstyle.org/config_header.html   -->
	<!-- <module name="Header"> -->
	<!--   <property name="headerFile" value="${checkstyle.header.file}"/> -->
	<!--   <property name="fileExtensions" value="java"/> -->
	<!-- </module> -->

	<module name="TreeWalker">

		<!-- Checks for Javadoc comments.                     -->
		<!-- See https://checkstyle.org/config_javadoc.html -->
		<module name="InvalidJavadocPosition" />
		<module name="JavadocMethod" />
		<module name="JavadocType" />
		<module name="JavadocVariable" />
		<module name="JavadocStyle" />
		<module name="MissingJavadocMethod" />

		<!-- Checks for Naming Conventions.                  -->
		<!-- See https://checkstyle.org/config_naming.html -->
		<module name="ConstantName" />
		<module name="LocalFinalVariableName" />
		<module name="LocalVariableName" />
		<module name="MemberName" />
		<module name="MethodName" />
		<module name="PackageName" />
		<module name="ParameterName" />
		<module name="StaticVariableName" />
		<module name="TypeName" />

		<!-- Checks for imports                              -->
		<!-- See https://checkstyle.org/config_imports.html -->
		<module name="AvoidStarImport" />
		<module name="IllegalImport" /> <!-- defaults to sun.* packages -->
		<module name="RedundantImport" />
		<module name="UnusedImports">
			<property name="processJavadoc" value="false" />
		</module>

		<!-- Checks for Size Violations.                    -->
		<!-- See https://checkstyle.org/config_sizes.html -->
		<module name="MethodLength" />
		<module name="ParameterNumber">
			<property name="max" value="10" />
			<property name="tokens" value="METHOD_DEF" />
		</module>

		<!-- Checks for whitespace                               -->
		<!-- See https://checkstyle.org/config_whitespace.html -->
		<module name="EmptyForIteratorPad" />
		<module name="GenericWhitespace" />
		<module name="MethodParamPad" />
<<<<<<< HEAD
		<!-- Ignore '{' is followed by whitespace. [NoWhitespaceAfter] -->
		<!-- <module name="NoWhitespaceAfter"/> -->
=======
		<module name="NoWhitespaceAfter" />
>>>>>>> 68e56b2b
		<module name="NoWhitespaceBefore" />
		<module name="OperatorWrap" />
		<module name="ParenPad" />
		<module name="TypecastParenPad" />
		<module name="WhitespaceAfter" />
		<module name="WhitespaceAround" />

		<!-- Modifier Checks                                    -->
		<!-- See https://checkstyle.org/config_modifier.html -->
		<module name="ModifierOrder" />
		<module name="RedundantModifier" />

		<!-- Checks for blocks. You know, those {}'s         -->
		<!-- See https://checkstyle.org/config_blocks.html -->
		<module name="AvoidNestedBlocks" />
		<module name="EmptyBlock" />
		<module name="LeftCurly" />
		<module name="NeedBraces" />
		<module name="RightCurly" />

		<!-- Checks for common coding problems               -->
		<!-- See https://checkstyle.org/config_coding.html -->
		<module name="EmptyStatement" />
		<module name="EqualsHashCode" />
		<module name="HiddenField" />
		<module name="IllegalInstantiation" />
		<module name="InnerAssignment" />
		<module name="MagicNumber" />
		<module name="MissingSwitchDefault" />
		<module name="MultipleVariableDeclarations" />
		<module name="SimplifyBooleanExpression" />
		<module name="SimplifyBooleanReturn" />

		<!-- Checks for class design                         -->
		<!-- See https://checkstyle.org/config_design.html -->
		<module name="DesignForExtension" />
		<module name="FinalClass" />
		<module name="HideUtilityClassConstructor" />
		<module name="InterfaceIsType" />
		<module name="VisibilityModifier" />

		<!-- Miscellaneous other checks.                   -->
		<!-- See https://checkstyle.org/config_misc.html -->
		<module name="ArrayTypeStyle" />
		<module name="FinalParameters" />
		<module name="TodoComment" />
		<module name="UpperEll" />

		<!-- https://checkstyle.org/config_filters.html#SuppressionXpathFilter -->
		<module name="SuppressionXpathFilter">
			<property name="file" value="${org.checkstyle.sun.suppressionxpathfilter.config}"
				default="checkstyle-xpath-suppressions.xml" />
			<property name="optional" value="true" />
		</module>

	</module>

</module><|MERGE_RESOLUTION|>--- conflicted
+++ resolved
@@ -140,12 +140,9 @@
 		<module name="EmptyForIteratorPad" />
 		<module name="GenericWhitespace" />
 		<module name="MethodParamPad" />
-<<<<<<< HEAD
+
 		<!-- Ignore '{' is followed by whitespace. [NoWhitespaceAfter] -->
 		<!-- <module name="NoWhitespaceAfter"/> -->
-=======
-		<module name="NoWhitespaceAfter" />
->>>>>>> 68e56b2b
 		<module name="NoWhitespaceBefore" />
 		<module name="OperatorWrap" />
 		<module name="ParenPad" />
