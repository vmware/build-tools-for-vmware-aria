--- conflicted
+++ resolved
@@ -1,18 +1,12 @@
 ### Enhancements
 
-<<<<<<< HEAD
 * [vrops] Issue 280 / Support for priority ordering of the vROPs policies during push.
-=======
->>>>>>> b2ddc31e
 * [vrotsc] `vrotsc` migrate ts from 3.8.3 to 5.4.5. Check [this](https://github.com/vmware/build-tools-for-vmware-aria/pull/245) for detailed information
 
 ## v2.39.0 - 14 Jun 2024
 
-<<<<<<< HEAD
-=======
-### Enhancements
-
->>>>>>> b2ddc31e
+### Enhancements
+
 * [vra] Issue 279 / content sharing policies not pulled if scope is different than configured project in the settings.xml.
 * [vro] Added new strategy StrategyForceLatestVersions that will force you to upload a newer or same version of artifacts, otherwise the build will fail. New property has been introduced `-Dvro.forceImportLatestVersions={{BOOLEAN}}` that is set by default to false.
 * [typescript/vrotsc] Implement `Object.setPrototypeOf()` function
@@ -154,11 +148,7 @@
 
 ### Enhancements
 
-<<<<<<< HEAD
-* [package-installer] IAC-728 / Deprecate ```vro_delete_include_dependencies``` flag  .
-=======
 * [package-installer] IAC-728 / Deprecate `vro_delete_include_dependencies` flag  .
->>>>>>> b2ddc31e
 * [package-installer] IAC-591 / Added backup functionalities for vRO packages that will be imported.
 * [maven] 87 / npm installation will now throw in case of a failure.
 * [artifact-manager] IAC-765 / Add Support for Blueprint Custom Form Serialization/Deserialization.
@@ -974,11 +964,7 @@
 
 ### Enhancements
 
-<<<<<<< HEAD
-* Add ```generated.from``` Maven property to the root POM of all archetypes. This can be used to differentiate which "template" was used to generate the project, for example in the context of a CI pipeline.
-=======
 * Add `generated.from` Maven property to the root POM of all archetypes. This can be used to differentiate which "template" was used to generate the project, for example in the context of a CI pipeline.
->>>>>>> b2ddc31e
 
 ## v1.5.10 - 19 Apr 2019
 
@@ -990,19 +976,11 @@
 
 ### Enhancements
 
-<<<<<<< HEAD
-* ```vro:pull```, ```vra:pull``` and ```vra:auth``` Maven goals now support the SSL verification flags to be set as properties in a Maven profile, similarly to the ```vrealize:push``` goal.
-
-### Fixes
-
-* When using the Bundle Installer with a properties file the value of ```vro_delete_old_versions``` used to be ignored - if the property was present, the installer would do the cleanup. Now, if the property is not present it is considered false. If it is present, however, its value will be used to opt-in for the cleanup.
-=======
 * `vro:pull`, `vra:pull` and `vra:auth` Maven goals now support the SSL verification flags to be set as properties in a Maven profile, similarly to the `vrealize:push` goal.
 
 ### Fixes
 
 * When using the Bundle Installer with a properties file the value of `vro_delete_old_versions` used to be ignored - if the property was present, the installer would do the cleanup. Now, if the property is not present it is considered false. If it is present, however, its value will be used to opt-in for the cleanup.
->>>>>>> b2ddc31e
 
 ## v1.5.8 - 15 Apr 2019
 
@@ -1016,13 +994,8 @@
 
 ### Enhancements
 
-<<<<<<< HEAD
-* Installer CLI now prompts for SSL verification flags. Default is still to verify the certificate against Java's key store (i.e. cacerts) and to verify the hostname. Those flags can be persisted and controlled via the environment's ```.properties``` file.
-* vrealize:push Maven goal now supports the SSL verification flags to be set as properties in a Maven profile, i.e. you can add ```<vrealize.ssl.ignore.certificate>true</vrealize.ssl.ignore.certificate>``` under ```<properties>``` in an active Maven profile to skip the certificate verification against JAVA's key store (i.e. cacerts). You can also add ```<vrealize.ssl.ignore.hostname>true</vrealize.ssl.ignore.hostname>``` to skip the hostname verification. **WARNING** this is intended for use with production endpoints. For those cases, register vRA/vRO certificate in Java's key store and access the endpoint using its FQDN.
-=======
 * Installer CLI now prompts for SSL verification flags. Default is still to verify the certificate against Java's key store (i.e. cacerts) and to verify the hostname. Those flags can be persisted and controlled via the environment's `.properties` file.
 * vrealize:push Maven goal now supports the SSL verification flags to be set as properties in a Maven profile, i.e. you can add `<vrealize.ssl.ignore.certificate>true</vrealize.ssl.ignore.certificate>` under `<properties>` in an active Maven profile to skip the certificate verification against JAVA's key store (i.e. cacerts). You can also add `<vrealize.ssl.ignore.hostname>true</vrealize.ssl.ignore.hostname>` to skip the hostname verification. **WARNING** this is intended for use with production endpoints. For those cases, register vRA/vRO certificate in Java's key store and access the endpoint using its FQDN.
->>>>>>> b2ddc31e
 
 ## v1.5.6 - 27 Mar 2019
 
@@ -1102,17 +1075,6 @@
 
 * New setting to *exclude* certain projects from the list of build tasks (`Cmd+Shift+B`) by using glob patterns.
 
-<<<<<<< HEAD
-```javascript
-"o11n.tasks.exclude" : [
-    "com.vmware.pscoe.library*", // Exclude all PSCoE libraries
-    "!com.vmware.pscoe.library*", // Exclude everything, except PSCoE libraries
-    "com.vmware.pscoe.!(library*)", // Exclude everything PSCoE, except libraries
-    "com.vmware.pscoe.library:{nsx,vra,vc}", // Exclude nsx, vra and vc libraries
-    "com.vmware.pscoe.library:util" // Exclude util library (<groupId>:<artifactId>)
-]
-```
-=======
   ```javascript
   "o11n.tasks.exclude" : [
       "com.vmware.pscoe.library*", // Exclude all PSCoE libraries
@@ -1122,7 +1084,6 @@
       "com.vmware.pscoe.library:util" // Exclude util library (<groupId>:<artifactId>)
   ]
   ```
->>>>>>> b2ddc31e
 
 ### Known Issues
 
@@ -1208,13 +1169,8 @@
 
 ### Enhancements
 
-<<<<<<< HEAD
-* Include package installer in the toolchain to enable -Pbundle-with-installer. When a package is build with ```mvn package -Pbundle-with-installer``` this will produce a zip file with all the dependencies and a bin/ and repo/ folders. The bundle can be installed by unziping it and calling ./bin/installer.
-* Archetype generated projects now work with release.sh immediately, i.e. without further modifying the pom.xml file of the root project. You can still have the SCM remote written in the POM and not specify it every time, but OOTB after you add the project to SCM and add your remote (origin) you can use the ```-r``` option of the **release.sh** script: ```sh ./release.sh -r $(git remote get-url origin)```.
-=======
 * Include package installer in the toolchain to enable -Pbundle-with-installer. When a package is build with `mvn package -Pbundle-with-installer` this will produce a zip file with all the dependencies and a bin/ and repo/ folders. The bundle can be installed by unziping it and calling ./bin/installer.
 * Archetype generated projects now work with release.sh immediately, i.e. without further modifying the pom.xml file of the root project. You can still have the SCM remote written in the POM and not specify it every time, but OOTB after you add the project to SCM and add your remote (origin) you can use the `-r` option of the **release.sh** script: `sh ./release.sh -r $(git remote get-url origin)`.
->>>>>>> b2ddc31e
 
 ### Fixes
 
@@ -1308,15 +1264,6 @@
 
 * Since v1.2.0, all mixed projects that have to use vRA SSO authentication, should have the following added to their root **pom.xml** file.
 
-<<<<<<< HEAD
-```xml
-<parent>
-    <groupId>com.vmware.pscoe.o11n</groupId>
-    <artifactId>base-package</artifactId>
-    <version>1.2.0</version>
-</parent>
-```
-=======
   ```xml
   <parent>
       <groupId>com.vmware.pscoe.o11n</groupId>
@@ -1324,7 +1271,6 @@
       <version>1.2.0</version>
   </parent>
   ```
->>>>>>> b2ddc31e
 
 * `o11n.maven.profile` setting is now required by the VSCode extension.
 
