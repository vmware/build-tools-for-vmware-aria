[//]: # (VERSION_PLACEHOLDER DO NOT DELETE)
[//]: # (Used when working on a new release. Placed together with the Version.md)
[//]: # (Nothing here is optional. If a step must not be performed, it must be said so)
[//]: # (Do not fill the version, it will be done automatically)
[//]: # (Quick Intro to what is the focus of this release)

## Breaking Changes

[//]: # (### *Breaking Change*)
[//]: # (Describe the breaking change AND explain how to resolve it)
[//]: # (You can utilize internal links /e.g. link to the upgrade procedure, link to the improvement|deprecation that introduced this/)

## Deprecations

[//]: # (### *Deprecation*)
[//]: # (Explain what is deprecated and suggest alternatives)

[//]: # (Features -> New Functionality)

## Features

[//]: # (### *Feature Name*)
[//]: # (Describe the feature)
[//]: # (Optional But highly recommended Specify *NONE* if missing)
[//]: # (#### Relevant Documentation:)

[//]: # (Improvements -> Bugfixes/hotfixes or general improvements)

<<<<<<< HEAD
### *`vrealize:clean` support for vra-ng*

The `vrealize:clean` command now supports the `vra-ng` profile.

> [!WARNING]
> It does NOT support regional resource deletion as those are expected to be refactored in the future.

Also a new flag is added to the installer `vrang_delete_content` that will default to `false` if not set. If this flag is set, the environment will be cleaned.
The installer will also prompt you if you want to delete the content if you select false to importing the content.
=======
### *Add new Powershell and PowerCLI runtime options*

The following have been added:

```text
- `powercli:12-powershell-7.4`
- `powercli:13-powershell-7.4`
- `powershell:7.4`
```
>>>>>>> 0d613d85

## Improvements

[//]: # (### *Improvement Name* )
[//]: # (Talk ONLY regarding the improvement)
[//]: # (Optional But highly recommended)
[//]: # (#### Previous Behavior)
[//]: # (Explain how it used to behave, regarding to the change)
[//]: # (Optional But highly recommended)
[//]: # (#### New Behavior)
[//]: # (Explain how it behaves now, regarding to the change)
[//]: # (Optional But highly recommended Specify *NONE* if missing)
[//]: # (#### Relevant Documentation:)


### Pushing Fails when Pushing ABX action

Fixed problem with pushing ABX actions from a project created by the ABX archetype.

#### Previous Behavior

When pushing ABX actions from a project created by the ABX archetype it fails with the following error:

```log
[ERROR] Failed to execute goal com.vmware.pscoe.maven.plugins:vrealize-package-maven-plugin:push (default-cli) on project abx-project-1: You need to have the package goal as well when pushing vRealize projects.
```
#### New Behavior

Pushing of ABX action now works with ABX actions created by the ABX archetype. Furthermore the `runtimeVersion` property was added to the `package.json` file where you can specify the runtime version where the action will be executed at. If not specified the lowest available runtime version will be used (i.e. for `node.js` action the default runtime version is `14.0` that is deprecated). With the new property you can workaround deprecated runtimes.

### Restored missing 'exec' module

The error when running an Action in VRDT UI was resolved by restoring the 'exec' module in 'packages'.

#### Previous Behavior

In VS Code with the vRealize Developer Tools plugin installed, when the 'Run vRO Action' command was issued via the UI kebab menu of a JS/TS Action, an error appeared in the OUTPUT of the type:

```log
# Running getVmWithTag.js
# An error occurred: Could not import exec package into vRO: Command 'mvn dependency:copy -Dartifact=com.vmware.pscoe.o11n:exec::package -DoutputDirectory="/Users/user/Library/Application Support/Code/User/globalStorage/vmware-pscoe.vrealize-developer-tools" -Dmdep.stripVersion=true ' exited with code 1
```

The 'com.vmware.pscoe.o11n:exec' package was missing when building the build tools.

#### New Behavior

The 'com.vmware.pscoe.o11n:exec' package is no longer missing when built. The error above no longer appears when running an Action via VRDT UI.

## Upgrade procedure

[//]: # (Explain in details if something needs to be done)<|MERGE_RESOLUTION|>--- conflicted
+++ resolved
@@ -26,7 +26,6 @@
 
 [//]: # (Improvements -> Bugfixes/hotfixes or general improvements)
 
-<<<<<<< HEAD
 ### *`vrealize:clean` support for vra-ng*
 
 The `vrealize:clean` command now supports the `vra-ng` profile.
@@ -36,7 +35,7 @@
 
 Also a new flag is added to the installer `vrang_delete_content` that will default to `false` if not set. If this flag is set, the environment will be cleaned.
 The installer will also prompt you if you want to delete the content if you select false to importing the content.
-=======
+
 ### *Add new Powershell and PowerCLI runtime options*
 
 The following have been added:
@@ -46,7 +45,6 @@
 - `powercli:13-powershell-7.4`
 - `powershell:7.4`
 ```
->>>>>>> 0d613d85
 
 ## Improvements
 
