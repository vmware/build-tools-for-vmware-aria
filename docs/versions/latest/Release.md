[//]: # (VERSION_PLACEHOLDER DO NOT DELETE)
[//]: # (Used when working on a new release. Placed together with the Version.md)
[//]: # (Nothing here is optional. If a step must not be performed, it must be said so)
[//]: # (Do not fill the version, it will be done automatically)
[//]: # (Quick Intro to what is the focus of this release)

## Breaking Changes

[//]: # (### *Breaking Change*)
[//]: # (Describe the breaking change AND explain how to resolve it)
[//]: # (You can utilize internal links /e.g. link to the upgrade procedure, link to the improvement|deprecation that introduced this/)

## Deprecations

[//]: # (### *Deprecation*)
[//]: # (Explain what is deprecated and suggest alternatives)

[//]: # (Features -> New Functionality)

## Features

[//]: # (### *Feature Name*)
[//]: # (Describe the feature)
[//]: # (Optional But higlhy recommended Specify *NONE* if missing)
[//]: # (#### Relevant Documentation:)

[//]: # (Improvements -> Bugfixes/hotfixes or general improvements)

## Improvements

### Updated keystore-example version

The versions of keystore-example (keystoreVersion) in pom.xml files and examplers were updated to 4.4.0.

#### Previous Behavior

There were errors building BTVA due to the versions of keystore-example used longer being present in the maven repository.

#### New Behavior

There are no more errors related to keystoreVersion during building.

### CSP Now correctly work cross env

Project id is set at the correct time and also logs are correct.

[//]: # (### *Improvement Name* )
[//]: # (Talk ONLY regarding the improvement)
[//]: # (Optional But higlhy recommended)
[//]: # (#### Previous Behavior)
[//]: # (Explain how it used to behave, regarding to the change)
[//]: # (Optional But higlhy recommended)
[//]: # (#### New Behavior)
[//]: # (Explain how it behaves now, regarding to the change)
[//]: # (Optional But higlhy recommended Specify *NONE* if missing)
[//]: # (#### Relevant Documentation:)

<<<<<<< HEAD
### *Content Sharing Policies Import*

CSPs could not be imported due to a forgotten fetch before creation.

#### Previous Behavior

When importing we were getting an error that id is expected of type UUID.String but was null

#### New Behavior

CSPs are no longer fetched prior to updating to set their ID.

### *Fixed Error with Pulling vROPs policies*

Fixed error during pulling of vROPs policies due to missing *policiesMetadata.vrops.json* file.

#### Previous Behavior

Due to error while creating of the *policiesMetadata.vrops.json* file when exporting vROPs policies they cannot be exported.

#### New Behavior

Policies can be exported successfully, the *policiesMetadata.vrops.json* file creation and reading is removed, as it is no longer needed. When custom groups that are dependent on policies are exported the name of the policy is stored in the custom group JSON file. When importing those custom groups their policies are searched in the target system prior import, if they cannot be found an error will be thrown.

=======
>>>>>>> fe4f62fb
## Upgrade procedure

[//]: # (Explain in details if something needs to be done)<|MERGE_RESOLUTION|>--- conflicted
+++ resolved
@@ -55,7 +55,6 @@
 [//]: # (Optional But higlhy recommended Specify *NONE* if missing)
 [//]: # (#### Relevant Documentation:)
 
-<<<<<<< HEAD
 ### *Content Sharing Policies Import*
 
 CSPs could not be imported due to a forgotten fetch before creation.
@@ -80,8 +79,6 @@
 
 Policies can be exported successfully, the *policiesMetadata.vrops.json* file creation and reading is removed, as it is no longer needed. When custom groups that are dependent on policies are exported the name of the policy is stored in the custom group JSON file. When importing those custom groups their policies are searched in the target system prior import, if they cannot be found an error will be thrown.
 
-=======
->>>>>>> fe4f62fb
 ## Upgrade procedure
 
 [//]: # (Explain in details if something needs to be done)