--- conflicted
+++ resolved
@@ -16,7 +16,6 @@
 [//]: # (Features -> New Functionality)
 ## Features
 
-<<<<<<< HEAD
 ### New strategy when importing packages in Orchestrator `StrategyForceLatestVersions`
 
 This strategy will force you to upload the same or newer version of a package, otherwise it will fail the build, allowing us for
@@ -27,8 +26,10 @@
 Example usage:
 ```bash
 mvn clean package vrealize:push -DincludeDependencies=true -Dvro.forceImportLatestVersions=true -DskipTests -PDevLab
-=======
+```
+
 ### Implement `Object.setPrototypeOf()` function
+
 Add support for native `Object.setPrototypeOf()` function that can be used to properly setup prototype chain during inheritance.
 
 E.g. with the following code the prototype chain is setup properly and the log message is `Constructor name: NsxtError`.
@@ -56,10 +57,10 @@
 
 const testError = new NsxtError("Object not found", "SecurityPolicyService");
 System.log(`Constructor name: ${testError.constructor.name}`);
->>>>>>> bda0aeb4
 ```
 
 ### Pretty formatted JSON for Custom Forms when storing them together with Custom Form Metadata
+
 When Custom Forms are pulled from Aria Automation, they are stored on the file system (the repo) in a form similar to
 ```json
 {
