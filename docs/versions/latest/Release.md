--- conflicted
+++ resolved
@@ -42,8 +42,6 @@
 [//]: # (Optional But higlhy recommended Specify *NONE* if missing)
 [//]: # (#### Relevant Documentation:)
 
-<<<<<<< HEAD
-=======
 ### Fixed backup of vRO packages so that the all available version are backed up
 #### Previous Behavior
 
@@ -57,7 +55,6 @@
 - backing up all available versions in vRO of the imported package,
 - logging a message that back up is skipped for the package, if no versions of it are found in vRO, continuing with backup of next packages, and the import process.
 
->>>>>>> e3bea215
 ## Upgrade procedure
 [//]: # (Explain in details if something needs to be done)
 
