[//]: # (VERSION_PLACEHOLDER DO NOT DELETE)
[//]: # (Used when working on a new release. Placed together with the Version.md)
[//]: # (Nothing here is optional. If a step must not be performed, it must be said so)
[//]: # (Do not fill the version, it will be done automatically)
[//]: # (Quick Intro to what is the focus of this release)

## Breaking Changes

[//]: # (### *Breaking Change*)
[//]: # (Describe the breaking change AND explain how to resolve it)
[//]: # (You can utilize internal links /e.g. link to the upgrade procedure, link to the improvement|deprecation that introduced this/)

## Deprecations

[//]: # (### *Deprecation*)
[//]: # (Explain what is deprecated and suggest alternatives)

[//]: # (Features -> New Functionality)

## Features

[//]: # (### *Feature Name*)
[//]: # (Describe the feature)
[//]: # (Optional But higlhy recommended Specify *NONE* if missing)
[//]: # (#### Relevant Documentation:)

[//]: # (Improvements -> Bugfixes/hotfixes or general improvements)

## Improvements

[//]: # (### *Improvement Name* )
[//]: # (Talk ONLY regarding the improvement)
[//]: # (Optional But higlhy recommended)
[//]: # (#### Previous Behavior)
[//]: # (Explain how it used to behave, regarding to the change)
[//]: # (Optional But higlhy recommended)
[//]: # (#### New Behavior)
[//]: # (Explain how it behaves now, regarding to the change)
[//]: # (Optional But higlhy recommended Specify *NONE* if missing)
[//]: # (#### Relevant Documentation:)

<<<<<<< HEAD

### *`for each` statements are now being converted by `vropkg` when pulling*

`for each` is valid syntax in the Java's Rhino engine, but not in normal JS.

#### Previous Behavior

When pulling a workflow with `for each` statements, the action would be pulled, but then would not be able to be pushed as the syntax is invalid.

#### New Behavior

`for each` statements are now being converted to `for` statements when pulling a workflow.

Example:

```js
var test = ["ya", "da"]

for each (var i in test) {
    for each (var y in test) {
        System.log(y)
        for each(var z in test){System.log(z)}
    }
  System.log(i)
}

for each (
var n in test
) {
    System.log(n)
}

for (var i in test) {
  System.log(i)
}

for (var $index in test) {
    var i = test[$index]
  System.log(i)
}
```

is converted to


```js
/**
 * @return {string}
 */
(function() {
  var test = ["ya", "da"]

  for (var $index_i in test) {
    var i = test[$index_i];
    for (var $index_y in test) {
      var y = test[$index_y];
      System.log(y)
      for (var $index_z in test) {
        var z = test[$index_z];
        System.log(z)
      }
    }
    System.log(i)
  }

  for (var $index_n in test) {
    var n = test[$index_n];
    System.log(n)
  }
  for (var i in test) {
    System.log(i)
  }

  for (var $index in test) {
    var i = test[$index]
    System.log(i)
  }
});
```

### *ABX archetype build issue, cannot compile*

Fixed an issue where the ABX archetype could not compile due to an old version of the `xmlbuilder2` package.

#### Previous Behavior

We were getting a build error when trying to compile the ABX archetype:

```log
info:    Error ts(1110) /root/vro/polyglot_test_project/node_modules/@types/node/crypto.d.ts (3569,17): Type expected.
info:    Error ts(1005) /root/vro/polyglot_test_project/node_modules/@types/node/events.d.ts (105,28): ',' expected.
...
info:    Error ts(1005) /root/vro/polyglot_test_project/node_modules/@types/node/util.d.ts (1763,26): ';' expected.
info:    Error ts(1128) /root/vro/polyglot_test_project/node_modules/@types/node/util.d.ts (1765,1): Declaration or statement expected.
info: Exit status: 1
info: Compilation complete
/root/vro/polyglot_test_project/node_modules/@vmware-pscoe/polyglotpkg/dist/strategies/nodejs.js:123
            throw new Error('Found compilation errors');
                  ^

Error: Found compilation errors
    at NodejsStrategy.compile (/root/vro/polyglot_test_project/node_modules/@vmware-pscoe/polyglotpkg/dist/strategies/nodejs.js:123:19)
    at NodejsStrategy.<anonymous> (/root/vro/polyglot_test_project/node_modules/@vmware-pscoe/polyglotpkg/dist/strategies/nodejs.js:52:18)
    at Generator.next (<anonymous>)
    at fulfilled (/root/vro/polyglot_test_project/node_modules/@vmware-pscoe/polyglotpkg/dist/strategies/nodejs.js:5:58)
[ERROR] Command execution failed.
org.apache.commons.exec.ExecuteException: Process exited with an error: 1 (Exit value: 1)
    at org.apache.commons.exec.DefaultExecutor.executeInternal (DefaultExecutor.java:404)
    at org.apache.commons.exec.DefaultExecutor.execute (DefaultExecutor.java:166)
...
    at java.util.concurrent.ThreadPoolExecutor.runWorker (ThreadPoolExecutor.java:1136)
    at java.util.concurrent.ThreadPoolExecutor$Worker.run (ThreadPoolExecutor.java:635)
    at java.lang.Thread.run (Thread.java:840)
[INFO] ------------------------------------------------------------------------
[INFO] BUILD FAILURE
[INFO] ------------------------------------------------------------------------
```

#### New Behavior

The ABX archetype now compiles successfully.

### Add missing classes to `o11n-plugin-aria` and add missing methods to the existing classes

#### Previous Behavior

Many classes are missing completely compared with vRO API and some existing classes were missing some methods

#### Current Behavior

The following classes were added to `o11n-plugin-aria`:

- VraInfrastructureClient
- VraCloudAccountService
- VraUpdateCloudAccountVsphereSpecification
- VraCloudAccountVsphereSpecification
- VraRegionSpecification
- VraCloudAccountVsphere
- VraCloudZoneService
- VraZone
- VraHref
- VraZoneSpecification
- VraTag
- VraDataCollectorService
- VraRequestService
- VraRequestTracker
- VraBlockDevice
- VraBlockDeviceResult
- VraBlockDeviceSpecification
- VraConstraint
- VraChangeSecurityGroupSpecification
- VraNetworkInterfaceSpecification
- VraCloudAccount
- VraCloudAccountNsxT
- VraCloudAccountNsxTResult
- VraCloudAccountNsxV
- VraCloudAccountNsxVResult
- VraCloudAccountRegions
- VraRegion
- VraCloudAccountResult
- VraCloudAccountVsphereRegionEnumerationSpecification
- VraCloudAccountVsphereResult
- VraDataCollector
- VraDataCollectorResult
- VraDiskAttachmentSpecification
- VraDiskService
- VraDiskSnapshotSpecification
  
The following missing methods were added to the exist classes:

- Class `VraHost`
  - `destroy`
  - `createInfrastructureClient`

#### Related issue

<https://github.com/vmware/build-tools-for-vmware-aria/issues/347>

### Change default return Object of `Array.from()` Method to be empty array

#### Previous Behavior

In case the object type of the array-like Object does not match any of the expected types (e.g. is a Number) the default case of `Array.from()` returns a clone of the object. This does not match the desired behaviour according to the official documentation.

```js
Array.from(10) // Output: 10
```

#### Current Behavior
In case the object type of the array-like Object does not match any of the expected types (e.g. is a Number) the default case of `Array.from()` returns an empty array.

```js
Array.from(10) // Output: []
```

=======
>>>>>>> a1d8ac77
## Upgrade procedure

[//]: # (Explain in details if something needs to be done)<|MERGE_RESOLUTION|>--- conflicted
+++ resolved
@@ -39,129 +39,6 @@
 [//]: # (Optional But higlhy recommended Specify *NONE* if missing)
 [//]: # (#### Relevant Documentation:)
 
-<<<<<<< HEAD
-
-### *`for each` statements are now being converted by `vropkg` when pulling*
-
-`for each` is valid syntax in the Java's Rhino engine, but not in normal JS.
-
-#### Previous Behavior
-
-When pulling a workflow with `for each` statements, the action would be pulled, but then would not be able to be pushed as the syntax is invalid.
-
-#### New Behavior
-
-`for each` statements are now being converted to `for` statements when pulling a workflow.
-
-Example:
-
-```js
-var test = ["ya", "da"]
-
-for each (var i in test) {
-    for each (var y in test) {
-        System.log(y)
-        for each(var z in test){System.log(z)}
-    }
-  System.log(i)
-}
-
-for each (
-var n in test
-) {
-    System.log(n)
-}
-
-for (var i in test) {
-  System.log(i)
-}
-
-for (var $index in test) {
-    var i = test[$index]
-  System.log(i)
-}
-```
-
-is converted to
-
-
-```js
-/**
- * @return {string}
- */
-(function() {
-  var test = ["ya", "da"]
-
-  for (var $index_i in test) {
-    var i = test[$index_i];
-    for (var $index_y in test) {
-      var y = test[$index_y];
-      System.log(y)
-      for (var $index_z in test) {
-        var z = test[$index_z];
-        System.log(z)
-      }
-    }
-    System.log(i)
-  }
-
-  for (var $index_n in test) {
-    var n = test[$index_n];
-    System.log(n)
-  }
-  for (var i in test) {
-    System.log(i)
-  }
-
-  for (var $index in test) {
-    var i = test[$index]
-    System.log(i)
-  }
-});
-```
-
-### *ABX archetype build issue, cannot compile*
-
-Fixed an issue where the ABX archetype could not compile due to an old version of the `xmlbuilder2` package.
-
-#### Previous Behavior
-
-We were getting a build error when trying to compile the ABX archetype:
-
-```log
-info:    Error ts(1110) /root/vro/polyglot_test_project/node_modules/@types/node/crypto.d.ts (3569,17): Type expected.
-info:    Error ts(1005) /root/vro/polyglot_test_project/node_modules/@types/node/events.d.ts (105,28): ',' expected.
-...
-info:    Error ts(1005) /root/vro/polyglot_test_project/node_modules/@types/node/util.d.ts (1763,26): ';' expected.
-info:    Error ts(1128) /root/vro/polyglot_test_project/node_modules/@types/node/util.d.ts (1765,1): Declaration or statement expected.
-info: Exit status: 1
-info: Compilation complete
-/root/vro/polyglot_test_project/node_modules/@vmware-pscoe/polyglotpkg/dist/strategies/nodejs.js:123
-            throw new Error('Found compilation errors');
-                  ^
-
-Error: Found compilation errors
-    at NodejsStrategy.compile (/root/vro/polyglot_test_project/node_modules/@vmware-pscoe/polyglotpkg/dist/strategies/nodejs.js:123:19)
-    at NodejsStrategy.<anonymous> (/root/vro/polyglot_test_project/node_modules/@vmware-pscoe/polyglotpkg/dist/strategies/nodejs.js:52:18)
-    at Generator.next (<anonymous>)
-    at fulfilled (/root/vro/polyglot_test_project/node_modules/@vmware-pscoe/polyglotpkg/dist/strategies/nodejs.js:5:58)
-[ERROR] Command execution failed.
-org.apache.commons.exec.ExecuteException: Process exited with an error: 1 (Exit value: 1)
-    at org.apache.commons.exec.DefaultExecutor.executeInternal (DefaultExecutor.java:404)
-    at org.apache.commons.exec.DefaultExecutor.execute (DefaultExecutor.java:166)
-...
-    at java.util.concurrent.ThreadPoolExecutor.runWorker (ThreadPoolExecutor.java:1136)
-    at java.util.concurrent.ThreadPoolExecutor$Worker.run (ThreadPoolExecutor.java:635)
-    at java.lang.Thread.run (Thread.java:840)
-[INFO] ------------------------------------------------------------------------
-[INFO] BUILD FAILURE
-[INFO] ------------------------------------------------------------------------
-```
-
-#### New Behavior
-
-The ABX archetype now compiles successfully.
-
 ### Add missing classes to `o11n-plugin-aria` and add missing methods to the existing classes
 
 #### Previous Behavior
@@ -172,26 +49,6 @@
 
 The following classes were added to `o11n-plugin-aria`:
 
-- VraInfrastructureClient
-- VraCloudAccountService
-- VraUpdateCloudAccountVsphereSpecification
-- VraCloudAccountVsphereSpecification
-- VraRegionSpecification
-- VraCloudAccountVsphere
-- VraCloudZoneService
-- VraZone
-- VraHref
-- VraZoneSpecification
-- VraTag
-- VraDataCollectorService
-- VraRequestService
-- VraRequestTracker
-- VraBlockDevice
-- VraBlockDeviceResult
-- VraBlockDeviceSpecification
-- VraConstraint
-- VraChangeSecurityGroupSpecification
-- VraNetworkInterfaceSpecification
 - VraCloudAccount
 - VraCloudAccountNsxT
 - VraCloudAccountNsxTResult
@@ -207,36 +64,11 @@
 - VraDiskAttachmentSpecification
 - VraDiskService
 - VraDiskSnapshotSpecification
-  
-The following missing methods were added to the exist classes:
-
-- Class `VraHost`
-  - `destroy`
-  - `createInfrastructureClient`
 
 #### Related issue
 
 <https://github.com/vmware/build-tools-for-vmware-aria/issues/347>
 
-### Change default return Object of `Array.from()` Method to be empty array
-
-#### Previous Behavior
-
-In case the object type of the array-like Object does not match any of the expected types (e.g. is a Number) the default case of `Array.from()` returns a clone of the object. This does not match the desired behaviour according to the official documentation.
-
-```js
-Array.from(10) // Output: 10
-```
-
-#### Current Behavior
-In case the object type of the array-like Object does not match any of the expected types (e.g. is a Number) the default case of `Array.from()` returns an empty array.
-
-```js
-Array.from(10) // Output: []
-```
-
-=======
->>>>>>> a1d8ac77
 ## Upgrade procedure
 
 [//]: # (Explain in details if something needs to be done)