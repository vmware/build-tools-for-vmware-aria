[//]: # (VERSION_PLACEHOLDER DO NOT DELETE)
[//]: # (Used when working on a new release. Placed together with the Version.md)
[//]: # (Nothing here is optional. If a step must not be performed, it must be said so)
[//]: # (Do not fill the version, it will be done automatically)
[//]: # (Quick Intro to what is the focus of this release)

## Breaking Changes
[//]: # (### *Breaking Change*)
[//]: # (Describe the breaking change AND explain how to resolve it)
[//]: # (You can utilize internal links /e.g. link to the upgrade procedure, link to the improvement|deprecation that introduced this/)


## Deprecations
[//]: # (### *Deprecation*)
[//]: # (Explain what is deprecated and suggest alternatives)


[//]: # (Features -> New Functionality)
## Features
[//]: # (### *Feature Name*)
[//]: # (Describe the feature)
[//]: # (Optional But higlhy recommended Specify *NONE* if missing)
[//]: # (#### Relevant Documentation:)


[//]: # (Improvements -> Bugfixes/hotfixes or general improvements)
## Improvements
<<<<<<< HEAD

### Republish the same tenants on VCD Plugin upgrade

Republish the same tenants on VCD plugin upgrade instead of publish to all tenants.

#### Previous Behavior
* On vcd plugin upgrade, the plugin will published to all tenants.

#### New Behavior
* On vcd plugin upgrade, the plugin will published only for already published tenants.

### Blueprints with the same name in a single project will give out a better error message now

#### Previous Behaviour

Misleading error was thrown along the lines of "Duplicate Key@VraNgBluerpintSHA was given", since we tried to assign a value to a map
when it already existed.

#### Current Behaviour

Now we'll get a meaningful message, outlying that we can't have duplicate Blueprints in a single project.

### Wrong unix file path separators when creating backup path

#### Previous Behaviour
The backup files/folder path on are always created with "\". This is causing wrong file names on unix.

#### Current Behaviour
Files and folders are created with the system dependent separator.

### Transpiler fails to convert Array functions to vRO compatible code

The transpilation issue is documented and a recommended fix together with a configuration that can prevent it is described.

### Updated `Array.from()` to create shallow clone and to properly handle `string`, `Map<K, V>` and `Set<T>` input according to official documentation

#### Previous Behavior
* Calling `Array.from()` doesn't create a shallow clone.
* Calling `Array.from()` with string input returns the same input instead of character array.
* Calling `Array.from()` with `Map<K, V>` and mapping function input throws `TypeError: Cannot find function map in object...`.
* Calling `Array.from()` with `Set<T>` and mapping function input throws `TypeError: Cannot find function map in object...`.

#### New Behavior
* Calling `Array.from()` creates a shallow clone.
* Calling `Array.from()` with string input returns an array of characters.
* Calling `Array.from()` with `Map<K, V>` and mapping function returns an array of key-value pairs.
* Calling `Array.from()` with `Set<T>` and mapping function returns an array of unique values.

### Fixed backup of vRO packages so that the all available version are backed up

#### Previous Behavior
Back up of vRO packages (using the flag in the environment.properties file: vro_enable_backup=true)
would only work if the currently imported packages (which are to back up), had the same version as the one in vRO.
Otherwise, the import would throw an '404 Not found' exception and break the import process,
due to not finding the same package and version to back up.

#### New Behavior
Back up of vRO packages now works by:
* backing up all available versions in vRO of the imported package,
* logging a message that back up is skipped for the package, if no versions of it are found in vRO, continuing with backup of next packages, and the import process.

### Installer now uses ConfigurationVroNg instead of ConfigurationVro when embedded
During cleanup or deletion of previous package versions of an embedded vRO package was trying to use basic authentication as this is the mechanism provided by an standalone vRO. Now uses vRA authentication when it is embedded.

=======
>>>>>>> b12171f7
[//]: # (### *Improvement Name* )
[//]: # (Talk ONLY regarding the improvement)
[//]: # (Optional But higlhy recommended)
[//]: # (#### Previous Behavior)
[//]: # (Explain how it used to behave, regarding to the change)
[//]: # (Optional But higlhy recommended)
[//]: # (#### New Behavior)
[//]: # (Explain how it behaves now, regarding to the change)
[//]: # (Optional But higlhy recommended Specify *NONE* if missing)
[//]: # (#### Relevant Documentation:)

### Fix on legacy archetype failing with vro:pull (when workflow folder path name contains special characters(&))

#### Previous Behaviour

When executing a vro:pull command on a legacy archetype, the command will fail without proper error if the workflow paths contains special characters such as '&'.

#### Current Behaviour

When executing a vro:pull command on a legacy archetype, if the workflows paths contains special character(&), the command will fail but will provide descriptive error message.

### Fix SSH Session methods type

#### Previous Behavior

When using SSH with typescript, the `error` and `state` methods has the type `void`. But technically, it returns a string. VSCode highlight it as an error and the complication failed. The same method is working in JS (obviously). Example from the built-in Workflow. Variable `error` and `state` has type `String`.

#### Current Behavior

Method `error` and `state` should return type `String` instead of type `void`


### Upgrade VCD archetype to support Angular 15
VMware Cloud Director v10.6 is going to drop support for Angular v9 or less.

#### Previous Behaviour
VMware Cloud Director archetype is using:
* node v12
* angular v8
* clarity v2
* rxjs v6
* webpack v4

The old archetype can still be bootstrapped with:
`mvn archetype:generate \
    -DinteractiveMode=false \
    -DarchetypeGroupId=com.vmware.pscoe.vcd.archetypes \
    -DarchetypeArtifactId=package-vcd-ng-angular8-archetype \
    -DgroupId=org.example \
    -DartifactId=sample \
    -DlicenseUrl= \
    -DlicenseHeader= \
    -DlicenseTechnicalPreview=false`

#### Current Behaviour
VMware Cloud Director archetype is using:
* node v16+
* angular v15
* clarity v15
* rxjs v7
* webpack v5

The new archetype can be bootstrapped with:
`mvn archetype:generate \
    -DinteractiveMode=false \
    -DarchetypeGroupId=com.vmware.pscoe.vcd.archetypes \
    -DarchetypeArtifactId=package-vcd-ng-archetype \
    -DgroupId=org.example \
    -DartifactId=sample \
    -DlicenseUrl= \
    -DlicenseHeader= \
    -DlicenseTechnicalPreview=false`


#### Related issue
<https://github.com/vmware/build-tools-for-vmware-aria/issues/180>

## Upgrade procedure
[//]: # (Explain in details if something needs to be done)

[//]: # (## Changelog:)
[//]: # (Pull request links)<|MERGE_RESOLUTION|>--- conflicted
+++ resolved
@@ -25,7 +25,16 @@
 
 [//]: # (Improvements -> Bugfixes/hotfixes or general improvements)
 ## Improvements
-<<<<<<< HEAD
+[//]: # (### *Improvement Name* )
+[//]: # (Talk ONLY regarding the improvement)
+[//]: # (Optional But higlhy recommended)
+[//]: # (#### Previous Behavior)
+[//]: # (Explain how it used to behave, regarding to the change)
+[//]: # (Optional But higlhy recommended)
+[//]: # (#### New Behavior)
+[//]: # (Explain how it behaves now, regarding to the change)
+[//]: # (Optional But higlhy recommended Specify *NONE* if missing)
+[//]: # (#### Relevant Documentation:)
 
 ### Republish the same tenants on VCD Plugin upgrade
 
@@ -36,72 +45,6 @@
 
 #### New Behavior
 * On vcd plugin upgrade, the plugin will published only for already published tenants.
-
-### Blueprints with the same name in a single project will give out a better error message now
-
-#### Previous Behaviour
-
-Misleading error was thrown along the lines of "Duplicate Key@VraNgBluerpintSHA was given", since we tried to assign a value to a map
-when it already existed.
-
-#### Current Behaviour
-
-Now we'll get a meaningful message, outlying that we can't have duplicate Blueprints in a single project.
-
-### Wrong unix file path separators when creating backup path
-
-#### Previous Behaviour
-The backup files/folder path on are always created with "\". This is causing wrong file names on unix.
-
-#### Current Behaviour
-Files and folders are created with the system dependent separator.
-
-### Transpiler fails to convert Array functions to vRO compatible code
-
-The transpilation issue is documented and a recommended fix together with a configuration that can prevent it is described.
-
-### Updated `Array.from()` to create shallow clone and to properly handle `string`, `Map<K, V>` and `Set<T>` input according to official documentation
-
-#### Previous Behavior
-* Calling `Array.from()` doesn't create a shallow clone.
-* Calling `Array.from()` with string input returns the same input instead of character array.
-* Calling `Array.from()` with `Map<K, V>` and mapping function input throws `TypeError: Cannot find function map in object...`.
-* Calling `Array.from()` with `Set<T>` and mapping function input throws `TypeError: Cannot find function map in object...`.
-
-#### New Behavior
-* Calling `Array.from()` creates a shallow clone.
-* Calling `Array.from()` with string input returns an array of characters.
-* Calling `Array.from()` with `Map<K, V>` and mapping function returns an array of key-value pairs.
-* Calling `Array.from()` with `Set<T>` and mapping function returns an array of unique values.
-
-### Fixed backup of vRO packages so that the all available version are backed up
-
-#### Previous Behavior
-Back up of vRO packages (using the flag in the environment.properties file: vro_enable_backup=true)
-would only work if the currently imported packages (which are to back up), had the same version as the one in vRO.
-Otherwise, the import would throw an '404 Not found' exception and break the import process,
-due to not finding the same package and version to back up.
-
-#### New Behavior
-Back up of vRO packages now works by:
-* backing up all available versions in vRO of the imported package,
-* logging a message that back up is skipped for the package, if no versions of it are found in vRO, continuing with backup of next packages, and the import process.
-
-### Installer now uses ConfigurationVroNg instead of ConfigurationVro when embedded
-During cleanup or deletion of previous package versions of an embedded vRO package was trying to use basic authentication as this is the mechanism provided by an standalone vRO. Now uses vRA authentication when it is embedded.
-
-=======
->>>>>>> b12171f7
-[//]: # (### *Improvement Name* )
-[//]: # (Talk ONLY regarding the improvement)
-[//]: # (Optional But higlhy recommended)
-[//]: # (#### Previous Behavior)
-[//]: # (Explain how it used to behave, regarding to the change)
-[//]: # (Optional But higlhy recommended)
-[//]: # (#### New Behavior)
-[//]: # (Explain how it behaves now, regarding to the change)
-[//]: # (Optional But higlhy recommended Specify *NONE* if missing)
-[//]: # (#### Relevant Documentation:)
 
 ### Fix on legacy archetype failing with vro:pull (when workflow folder path name contains special characters(&))
 
