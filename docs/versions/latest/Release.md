[//]: # (VERSION_PLACEHOLDER DO NOT DELETE)
[//]: # (Used when working on a new release. Placed together with the Version.md)
[//]: # (Nothing here is optional. If a step must not be performed, it must be said so)
[//]: # (Do not fill the version, it will be done automatically)
[//]: # (Quick Intro to what is the focus of this release)

## Breaking Changes
[//]: # (### *Breaking Change*)
[//]: # (Describe the breaking change AND explain how to resolve it)
[//]: # (You can utilize internal links /e.g. link to the upgrade procedure, link to the improvement|deprecation that introduced this/)



## Deprecations
[//]: # (### *Deprecation*)
[//]: # (Explain what is deprecated and suggest alternatives)



[//]: # (Features -> New Functionality)
## Features
[//]: # (### *Feature Name*)
[//]: # (Describe the feature)
[//]: # (Optional But higlhy recommended Specify *NONE* if missing)
[//]: # (#### Relevant Documentation:)

<<<<<<< HEAD
### *Backup of vRO Packages During Import*
A new option has been added to back up the vRO packages during a package import.
The backup is triggered when the import is launched before the actual import is executed.
It currently backs up only the packages that are about to be imported.
It is controlled by setting the variable vro_enable_backup to true in the properties file or in the prompt window.
=======
## Add Support for Activating / Deactivating of vROPs Dashboards for Users / Groups
If there is a metadata file for activating / deactivating of vROPs dashboards it will be used for activation / deactivation of the imported dashboards for certain users / groups.
>>>>>>> 1b664c32

#### Previous Behavior
There was no support for activating / deactivating of vROPs dashboards for specific users / groups.

#### New Behavior
There is support for activating / deactivating of vROPs dashboards for specific users / groups.

#### Relevant Documentation
In order activating of vROPs dashboards for specific users / groups the following files should be present in the dashboards/metadata directory:
* dashboards/metadata/dashboardUserActivationMetadata.vrops  - activate / deactivate dashboards for specific users 
* dashboards/metadata/dashboardGroupActivationMetadata.vrops - activate / deactivate dashboards for specific groups
With the following content:
* dashboards/metadata/dashboardUserActivationMetadata.vrops - activation for specific users
{
	"activate": {
		"dashboard name": ["user1", "user2" ]
	},
	"deactivate": {
		"dashboard name": ["user3, user4" ]
	}
}

* dashboards/metadata/dashboardGroupActivationMetadata.vrops - activation for specific groups
{
	"activate": {
		"dashboard name": ["group1", "group2" ]
	},
	"deactivate": {
		"dashboard name": ["group3, group4" ]
	}
}
The users / groups must exist on the target system, otherwise an error will be thrown stating that the users / groups do not exist on the target vROPs system.
For convenience during pulling of dashboard from a vROPs system a set of activation metadata files will be generated with list of dashboards and an empty array of users / groups.

[//]: # (Improvements -> Bugfixes/hotfixes or general improvements)
## Improvements
[//]: # (### *Improvement Name* )
[//]: # (Talk ONLY regarding the improvement)
[//]: # (Optional But higlhy recommended)
[//]: # (#### Previous Behavior)
[//]: # (Explain how it used to behave, regarding to the change)
[//]: # (Optional But higlhy recommended)
[//]: # (#### New Behavior)
[//]: # (Explain how it behaves now, regarding to the change)
[//]: # (Optional But higlhy recommended Specify *NONE* if missing)
[//]: # (#### Relevant Documentation:)



## Upgrade procedure:
[//]: # (Explain in details if something needs to be done)

[//]: # (## Changelog:)
[//]: # (Pull request links)<|MERGE_RESOLUTION|>--- conflicted
+++ resolved
@@ -24,16 +24,13 @@
 [//]: # (Optional But higlhy recommended Specify *NONE* if missing)
 [//]: # (#### Relevant Documentation:)
 
-<<<<<<< HEAD
 ### *Backup of vRO Packages During Import*
 A new option has been added to back up the vRO packages during a package import.
 The backup is triggered when the import is launched before the actual import is executed.
 It currently backs up only the packages that are about to be imported.
 It is controlled by setting the variable vro_enable_backup to true in the properties file or in the prompt window.
-=======
 ## Add Support for Activating / Deactivating of vROPs Dashboards for Users / Groups
 If there is a metadata file for activating / deactivating of vROPs dashboards it will be used for activation / deactivation of the imported dashboards for certain users / groups.
->>>>>>> 1b664c32
 
 #### Previous Behavior
 There was no support for activating / deactivating of vROPs dashboards for specific users / groups.
