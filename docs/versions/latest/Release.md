--- conflicted
+++ resolved
@@ -1,13 +1,30 @@
-GitHub issue
-111 typescript vcvirtualpcipassthrough backing doesnt support vcvirtualpcipassthroughvmiopbackinginfo #124
+[//]: # (VERSION_PLACEHOLDER DO NOT DELETE)
+[//]: # (Used when working on a new release. Placed together with the Version.md)
+[//]: # (Nothing here is optional. If a step must not be performed, it must be said so)
+[//]: # (Do not fill the version, it will be done automatically)
+[//]: # (Quick Intro to what is the focus of this release)
 
-## Issues Description
-When trying to create / attache new PCI device (vGPU), the VcVirtualPCIPassthrough class doesn't support for VcVirtualPCIPassthroughVmiopBackingInfo.vgpu.
+## Breaking Changes
+[//]: # (### *Breaking Change*)
+[//]: # (Describe the breaking change AND explain how to resolve it)
+[//]: # (You can utilize internal links /e.g. link to the upgrade procedure, link to the improvement|deprecation that introduced this/)
 
+
+## Deprecations
+[//]: # (### *Deprecation*)
+[//]: # (Explain what is deprecated and suggest alternatives)
+
+
+[//]: # (Features -> New Functionality)
+## Features
+[//]: # (### *Feature Name*)
+[//]: # (Describe the feature)
+[//]: # (Optional But higlhy recommended Specify *NONE* if missing)
+[//]: # (#### Relevant Documentation:)
+
+
+[//]: # (Improvements -> Bugfixes/hotfixes or general improvements)
 ## Improvements
-<<<<<<< HEAD
-declared a new type cVirtualPCIPassthroughBackingInfo = VcVirtualDeviceBackingInfo & VcVirtualPCIPassthroughDeviceBackingInfo
-=======
 [//]: # (### *Improvement Name* )
 [//]: # (Talk ONLY regarding the improvement)
 [//]: # (Optional But higlhy recommended)
@@ -60,4 +77,13 @@
 #### New Behaviour
 
 When there are no attributes in a config element it now returns null.
->>>>>>> 635e4409
+
+### Added new type VcVirtualPCIPassthroughBackingInfo
+
+#### Previous Behaviour
+
+When trying to create / attache new PCI device (vGPU), the VcVirtualPCIPassthrough class doesn't support for VcVirtualPCIPassthroughVmiopBackingInfo.vgpu.
+
+#### New Behaviour
+
+Added support to class VcVirtualPCIPassthrough for VcVirtualPCIPassthroughVmiopBackingInfo.vgpu.