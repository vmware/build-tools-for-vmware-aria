[//]: # (VERSION_PLACEHOLDER DO NOT DELETE)
[//]: # (Used when working on a new release. Placed together with the Version.md)
[//]: # (Nothing here is optional. If a step must not be performed, it must be said so)
[//]: # (Do not fill the version, it will be done automatically)
[//]: # (Quick Intro to what is the focus of this release)

## Breaking Changes
[//]: # (### *Breaking Change*)
[//]: # (Describe the breaking change AND explain how to resolve it)
[//]: # (You can utilize internal links /e.g. link to the upgrade procedure, link to the improvement|deprecation that introduced this/)



## Deprecations
[//]: # (### *Deprecation*)
[//]: # (Explain what is deprecated and suggest alternatives)



[//]: # (Features -> New Functionality)
## Features
[//]: # (### *Feature Name*)
[//]: # (Describe the feature)
[//]: # (Optional But higlhy recommended Specify *NONE* if missing)
[//]: # (#### Relevant Documentation:)
### *Enforce TLS 1.2 when Downloading PowerShell Modules*
Added support for downloading modules in powershell polyglot project handlers through 'Ssl3' | 'Tls' | 'Tls11' | 'Tls12' | 'Tls13'

<<<<<<< HEAD
### Implemented Push/Pull logic for new Content Sharing Policy from vRA 8.8.2

#### Previous Behavior
When there is content sharing policy present, the toolchain couldn't push/pull the changes to the VRA.

#### New Behavior
When there is content sharing policy present, the toolchain can able to push/pull the changes to the VRA.

#### Relevant Documentation:
**NONE**

=======
#### Previous Behavior
Using Import-Module inside powershell polyglot projects downloads modules with system default encryption
#### New Behavior
Using Import-Module inside powershell polyglot projects downloads modules through SSL/TLS
>>>>>>> fa492e88

[//]: # (Improvements -> Bugfixes/hotfixes or general improvements)
## Improvements

### *Allow only one format of using the Import-Module inside powershell* 
#### Previous Behavior
Using Import-Module -Name <example_module_name> will result in error since current code is considering only lines with Import-Module <example_module_name>
meaning that -Name parameter is not considered. Same for ';' - if added at the end of the line it will throw error currently
#### New Behavior
Using Import-Module -Name <example_module_name> will translate to Import-Module <example_module_name> and current behaviour error will be suppressed.
Same for ';' - if added at the end of the line it will not throw error currently, but it will be removed before downloading the modules

### *vrealize:clean will not fail if store does not support it* 
When we perform `mvn vrealize:clean -DincludeDependencies=true -DcleanUpOldVersions=true -DcleanUpLastVersion=false -PPROFILE_NAME`
some stores do not support cleaning or have not implemented it.

#### Previous Behavior
Previously in case of an unsupported store, the process would fail with either UnsupportedOperationException or NotImplementedException,
since the exception was never handled in the vrealize CleanMojo

#### New Behavior
UnsupportedOperationException is now being caught (NotImplementedException as well since it's a child) and a warning is logged instead.
The process is allowed to continue.

#### Relevant Documentation:

* [Vrealize Clean](./Components/Archetypes/General/Goals/Vrealize%20Clean.md)

### Support overwrite of existing vRLI content packs if they exsist on the target vRLI

#### Previous Behavior
When importing a vRLI content pack on a target system where the content pack already exists the vRBT returned
a warning message stating that the content pack already exists and has to be manually uninstalled.

#### New Behavior
When importing a vRLI content pack on a target system where the content pack already exists and the
packageImportOverwriteMode (installer setting: vrli_package_import_overwrite_mode) is set to true or OVERWRITE
then the content pack is forcedly upgraded regardless whether it exsits on the target system.
If the flag is set to false or SKIP then a warning message is displayed stating that the content pack already
exsits and the flag is not set to true / OVERWRITE.

### *Ability to deploy base package to artifactory*
It's expected that you can deploy all Build Tools for VMware Aria projects to artifactory and to local maven repository

#### Previous Behavior
When you trigger `mvn clean package install deploy` against base package, the build will fail

#### New Behavior
When you trigger `mvn clean package install deploy` against base package, the build will succeed and will deploy the package to artifactory server and to local maven repository.

#### Relevant Documentation:
None

## Upgrade procedure:
[//]: # (Explain in details if something needs to be done)

[//]: # (## Changelog:)
[//]: # (Pull request links)<|MERGE_RESOLUTION|>--- conflicted
+++ resolved
@@ -26,7 +26,11 @@
 ### *Enforce TLS 1.2 when Downloading PowerShell Modules*
 Added support for downloading modules in powershell polyglot project handlers through 'Ssl3' | 'Tls' | 'Tls11' | 'Tls12' | 'Tls13'
 
-<<<<<<< HEAD
+#### Previous Behavior
+Using Import-Module inside powershell polyglot projects downloads modules with system default encryption
+#### New Behavior
+Using Import-Module inside powershell polyglot projects downloads modules through SSL/TLS
+
 ### Implemented Push/Pull logic for new Content Sharing Policy from vRA 8.8.2
 
 #### Previous Behavior
@@ -37,13 +41,6 @@
 
 #### Relevant Documentation:
 **NONE**
-
-=======
-#### Previous Behavior
-Using Import-Module inside powershell polyglot projects downloads modules with system default encryption
-#### New Behavior
-Using Import-Module inside powershell polyglot projects downloads modules through SSL/TLS
->>>>>>> fa492e88
 
 [//]: # (Improvements -> Bugfixes/hotfixes or general improvements)
 ## Improvements
