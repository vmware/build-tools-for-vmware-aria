[//]: # (VERSION_PLACEHOLDER DO NOT DELETE)
[//]: # (Used when working on a new release. Placed together with the Version.md)
[//]: # (Nothing here is optional. If a step must not be performed, it must be said so)
[//]: # (Do not fill the version, it will be done automatically)
[//]: # (Quick Intro to what is the focus of this release)

## Breaking Changes

[//]: # (### *Breaking Change*)
[//]: # (Describe the breaking change AND explain how to resolve it)
[//]: # (You can utilize internal links /e.g. link to the upgrade procedure, link to the improvement|deprecation that introduced this/)

## Deprecations

[//]: # (### *Deprecation*)
[//]: # (Explain what is deprecated and suggest alternatives)

[//]: # (Features -> New Functionality)

## Features

[//]: # (### *Feature Name*)
[//]: # (Describe the feature)
[//]: # (Optional But higlhy recommended Specify *NONE* if missing)
[//]: # (#### Relevant Documentation:)

[//]: # (Improvements -> Bugfixes/hotfixes or general improvements)

## Improvements

[//]: # (### *Improvement Name* )
[//]: # (Talk ONLY regarding the improvement)
[//]: # (Optional But higlhy recommended)
[//]: # (#### Previous Behavior)
[//]: # (Explain how it used to behave, regarding to the change)
[//]: # (Optional But higlhy recommended)
[//]: # (#### New Behavior)
[//]: # (Explain how it behaves now, regarding to the change)
[//]: # (Optional But higlhy recommended Specify *NONE* if missing)
[//]: # (#### Relevant Documentation:)

<<<<<<< HEAD
### *vRA ContentSharingPolicy not pulled/pushed correctly with v2.39.0 and v2.40.0*

#### Previous Behavior

The `vRA ContentSharingPolicy` was not pulled/pushed correctly with v2.39.0 and v2.40.0 since filtering wasn't calling the resolve
method that would resolve the naming.

#### New Behavior

The `vRA ContentSharingPolicy` is now pulled/pushed correctly with v2.39.0 and v2.40.0 since filtering is now calling the resolve.
=======
### *Better error handling when starting vro workflow*

#### Previous Behavior
When starting a vro workflow, the error handling was not very clear and the error message was not very helpful when the params were missing the types.

#### New Behavior
The error handling has been improved and the error message is more helpful when the params are missing the types.
>>>>>>> b6ae54c9

## Upgrade procedure

[//]: # (Explain in details if something needs to be done)<|MERGE_RESOLUTION|>--- conflicted
+++ resolved
@@ -39,7 +39,6 @@
 [//]: # (Optional But higlhy recommended Specify *NONE* if missing)
 [//]: # (#### Relevant Documentation:)
 
-<<<<<<< HEAD
 ### *vRA ContentSharingPolicy not pulled/pushed correctly with v2.39.0 and v2.40.0*
 
 #### Previous Behavior
@@ -50,7 +49,7 @@
 #### New Behavior
 
 The `vRA ContentSharingPolicy` is now pulled/pushed correctly with v2.39.0 and v2.40.0 since filtering is now calling the resolve.
-=======
+
 ### *Better error handling when starting vro workflow*
 
 #### Previous Behavior
@@ -58,7 +57,6 @@
 
 #### New Behavior
 The error handling has been improved and the error message is more helpful when the params are missing the types.
->>>>>>> b6ae54c9
 
 ## Upgrade procedure
 
