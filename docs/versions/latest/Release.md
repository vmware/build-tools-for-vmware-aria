--- conflicted
+++ resolved
@@ -197,8 +197,10 @@
 [//]: # (Improvements -> Bugfixes/hotfixes or general improvements)
 ## Improvements
 
-<<<<<<< HEAD
 ### Add support for global scope property-group export/import
+
+Fix issue #250
+Property groups of global scope can now be imported with vrealize:push
 
 #### Previous Behavior
 
@@ -208,9 +210,9 @@
 #### Current Behavior
 
 On export projectId and orgId values are now saved with the rest of the property-group data.
-On import if orgId and projectId values match the current configuration, the property group is updated. This allows for global-scope property groups to be updated. If projectId does not match, an error message is generated and the property group is not updated as scope update is not allowed by the API.
-If the orgId does not match, the orgId is overriden, the projectId is overriden only if it exists.  Then the propery group is created. This allows for creating new property-groups at global scope.
-=======
+On import orgId is always overridden. The projectId is overridden only if it already existed in the json file. 
+Thus property groups with global scope which do not have projectId can now be created or updated via vrealize:push command.
+
 ### `string[]`, `Test[]` and such are now supported in the @params documentation
 
 Fix Issue #278
@@ -223,7 +225,6 @@
 #### Current Behavior
 
 The @params documentation now supports `string[]`, `Test[]` and such and transforms it to `Array/string`, `Array/Test` and such
->>>>>>> 96548e5f
 
 ### Update the package.json template for generating abx actions
 
