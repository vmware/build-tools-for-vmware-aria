[//]: # (VERSION_PLACEHOLDER DO NOT DELETE)
[//]: # (Used when working on a new release. Placed together with the Version.md)
[//]: # (Nothing here is optional. If a step must not be performed, it must be said so)
[//]: # (Do not fill the version, it will be done automatically)
[//]: # (Quick Intro to what is the focus of this release)

## Breaking Changes
[//]: # (### *Breaking Change*)
[//]: # (Describe the breaking change AND explain how to resolve it)
[//]: # (You can utilize internal links /e.g. link to the upgrade procedure, link to the improvement|deprecation that introduced this/)



## Deprecations
[//]: # (### *Deprecation*)
[//]: # (Explain what is deprecated and suggest alternatives)



[//]: # (Features -> New Functionality)
## Features
[//]: # (### *Feature Name*)
[//]: # (Describe the feature)
[//]: # (Optional But higlhy recommended Specify *NONE* if missing)
[//]: # (#### Relevant Documentation:)



<<<<<<< HEAD
### Add missing types to AD Plugin

Fix Issue #251

#### Previous Behavior

AD types were not implemented

#### Current Behavior

AD types were added

=======
[//]: # (Improvements -> Bugfixes/hotfixes or general improvements)
## Improvements
>>>>>>> fe38367b
[//]: # (### *Improvement Name* )
[//]: # (Talk ONLY regarding the improvement)
[//]: # (Optional But higlhy recommended)
[//]: # (#### Previous Behavior)
[//]: # (Explain how it used to behave, regarding to the change)
[//]: # (Optional But higlhy recommended)
[//]: # (#### New Behavior)
[//]: # (Explain how it behaves now, regarding to the change)
[//]: # (Optional But higlhy recommended Specify *NONE* if missing)
[//]: # (#### Relevant Documentation:)



## Upgrade procedure:
[//]: # (Explain in details if something needs to be done)

[//]: # (## Changelog:)
[//]: # (Pull request links)<|MERGE_RESOLUTION|>--- conflicted
+++ resolved
@@ -26,23 +26,9 @@
 
 
 
-<<<<<<< HEAD
-### Add missing types to AD Plugin
 
-Fix Issue #251
-
-#### Previous Behavior
-
-AD types were not implemented
-
-#### Current Behavior
-
-AD types were added
-
-=======
 [//]: # (Improvements -> Bugfixes/hotfixes or general improvements)
 ## Improvements
->>>>>>> fe38367b
 [//]: # (### *Improvement Name* )
 [//]: # (Talk ONLY regarding the improvement)
 [//]: # (Optional But higlhy recommended)
