--- conflicted
+++ resolved
@@ -39,7 +39,6 @@
 [//]: # (Optional But higlhy recommended Specify *NONE* if missing)
 [//]: # (#### Relevant Documentation:)
 
-<<<<<<< HEAD
 ### Add missing properties to VcComputeResourceConfigSpec and related class definitions in vRO interfaces
 
 #### Previous Behavior
@@ -53,17 +52,7 @@
 #### Related issue
 
 <https://github.com/vmware/build-tools-for-vmware-aria/issues/297>
-=======
-### Updated documentation to specify Java 17 as the required version
 
-#### Previous Behavior
-
-Required Java version mentioned in the documentation was Java 8.
-
-#### Current Behavior
-
-Required Java version updated to Java 17 in the documentation.
->>>>>>> b2ddc31e
 
 ## Upgrade procedure
 
