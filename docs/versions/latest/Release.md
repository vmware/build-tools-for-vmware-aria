--- conflicted
+++ resolved
@@ -39,7 +39,6 @@
 [//]: # (Optional But higlhy recommended Specify *NONE* if missing)
 [//]: # (#### Relevant Documentation:)
 
-<<<<<<< HEAD
 ### *Ability to specify values in wf attributes*
 
 #### Previous Behavior
@@ -50,18 +49,6 @@
 
 You can now specify values in the `wf` attributes.
 
-### *License file is no longer part of the vro package*
-
-#### Previous Behavior
-
-The `THIRD-PARTY.properties` file was generated in `src/license` and it was bundled with the rest of the code by `vropkg`.
-
-#### Current Behavior
-
-The `THIRD-PARTY.properties` file is generated directly in the project basedir and it is not bundled with the rest of the code by `vropkg`.
-
-=======
->>>>>>> a45bfcfb
 ## Upgrade procedure
 
 [//]: # (Explain in details if something needs to be done)