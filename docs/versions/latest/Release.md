[//]: # (VERSION_PLACEHOLDER DO NOT DELETE)
[//]: # (Used when working on a new release. Placed together with the Version.md)
[//]: # (Nothing here is optional. If a step must not be performed, it must be said so)
[//]: # (Do not fill the version, it will be done automatically)
[//]: # (Quick Intro to what is the focus of this release)

## Breaking Changes

[//]: # (### *Breaking Change*)
[//]: # (Describe the breaking change AND explain how to resolve it)
[//]: # (You can utilize internal links /e.g. link to the upgrade procedure, link to the improvement|deprecation that introduced this/)

## Deprecations

[//]: # (### *Deprecation*)
[//]: # (Explain what is deprecated and suggest alternatives)

[//]: # (Features -> New Functionality)

## Features

[//]: # (### *Feature Name*)
[//]: # (Describe the feature)
[//]: # (Optional But higlhy recommended Specify *NONE* if missing)
[//]: # (#### Relevant Documentation:)

### Support of Objects in the VROES.Shims.arrayFrom() Method

Add support for objects in the `VROES.Shims.arrayFrom()` method so its behavior is similar to the standard `Array.from()` method.

### *Better ordering of the canvas items*

The canvas items are now ordered based on an tree algorithm.

Example:

From input:

```ts
const nodes = [
  { name: "A", targets: ["B"] },
  { name: "B", targets: ["C"] },
  { name: "C", targets: ["D", "G"] },
  { name: "D", targets: ["E", "F"] },
  { name: "E", targets: ["C"] },
  { name: "F", targets: ["O"] },
  { name: "G", targets: ["H"] },
  { name: "H", targets: ["I"] },
  { name: "I", targets: ["J", "K", "L", "M"] },
  { name: "J", targets: [] },
  { name: "K", targets: [] },
  { name: "L", targets: [] },
  { name: "M", targets: [] },
  { name: "O", targets: ["P"] },
  { name: "P", targets: ["Q"] },
  { name: "Q", targets: [] },

  // Second start?
  { name: "S", targets: ["T"] },
  { name: "T", targets: ["U", "W", "D"] },
  { name: "U", targets: [] },
  { name: "W", targets: [] },
  { name: "X", targets: ["Y"] },
  { name: "Y", targets: [] },
];
```

We get:
```log
....................................................................................................
....................................................................................................
....................................................................................................
..............................F....O....P....Q......................................................
....................................................................................................
....................................................................................................
....................D....E..........................................................................
....................................................................................................
.....A....B....C...................J................................................................
....................................................................................................
....................................................................................................
....................G....H....I.....................................................................
....................................................................................................
.....S....T....U...................K................................................................
....................................................................................................
....................................................................................................
....................................................................................................
....................................................................................................
...............W...................L................................................................
....................................................................................................
....................................................................................................
....................................................................................................
....................................................................................................
...................................M................................................................
....................................................................................................
....................................................................................................
```
### Support python 3.10 runtime

Add support for python 3.10 runtime in Orchestrator. This is now the default, since python 3.7 is deprecated.

### *New `@ActionItem` decorator for Workflows*

The new decorator gives you the ability to specify a canvas item that calls an action.

#### Supported Parameters

- `target` - The name of the next in line item. Same as `@Item`.
- `scriptModule` - The path of the action you want to call and the action name, separated by `/`. Example: `com.vmware.pscoe.library.general/echo`.

In order to bind inputs and outputs, you do it with the `@In` and `@Out` decorators. This is the same way we do it for other items.

#### Outputs

There is a requirement to have only one output, and it will be of type `ActionResult`.

#### Example

```typescript
import { Workflow, Out, In, Item, ActionItem } from "vrotsc-annotations";

@Workflow({
  name: "Example",
  path: "VMware/PSCoE",
  attributes: {
    first: {
      type: "number"
    },
    second: {
      type: "number"
    },
    actionResult: {
      type: "ActionResult"
    }
  }
})
export class Example {
  @ActionItem({
    target: "printActionResult",
    scriptModule: "com.vmware.pscoe.onboarding.sgenov.actions/test"
  })
  public callTestAction(@In first: number, @In second: number, @Out actionResult: ActionResult) {
  }

  @Item({ target: "end" })
  public printActionResult(@In actionResult: ActionResult) {
    System.log(`Action result: ${actionResult.getResult()}`);
  }
}
```

### *New `DefaultErrorHandler` decorator for Workflows*

This decorator is used to specify a default error handler. It can be bound either to a workflow item component or workflow end.

#### Supported Parameters

- `target` - target item to be attached to the default error handler, could be one of workflow item or workflow end.
- `exceptionVariable` - Exception variable that will hold the exception data when triggered.

In order to bind inputs and outputs, you do it with the `@In` and `@Out` decorators. This is the same way we do it for other items.

Example:

```typescript
import {
  Workflow,
  RootItem,
  In,
  Out,
  Item,
  DefaultErrorHandler,
  WorkflowEndItem,
} from "vrotsc-annotations";

@Workflow({
  name: "Default Error Handler Custom Item",
  path: "VMware/PSCoE",
  description:
    "Default error handler workflow with error handler redirecting to a workflow item",
  attributes: {
    errorMessage: {
      type: "string",
    },
  },
})
export class HandleDefaultError {
  @RootItem()
  public initiateWorkflow() {
    System.log("Initiating workflow execution");
  }

  @Item({
    target: "workflowEnd",
  })
  public processError(@In errorMessage: string) {
    System.log(
      `Processing error using custom task with message '${errorMessage}'`
    );
  }

  @DefaultErrorHandler({
    exceptionVariable: "errorMessage",
    target: "processError",
  })
  public defaultErrorHandler(@Out errorMessage: string) {
    // NOOP
  }

  @WorkflowEndItem({
    endMode: 0,
    exceptionVariable: "errorMessage",
  })
  public workflowEnd(@Out errorMessage: string) {
    System.log(`Terminating workflow with error ${errorMessage}`);
  }
}
```

### *New `@WorkflowEndItem` decorator for Workflows*

The decorator is used to specify a custom workflow end item.

#### Supported Parameters

- `endMode` - End mode of the component, could be one of 0 or 1, where 0 is exit success and 1 is error.
- `exceptionVariable` - Exception variable that will hold the exception data when triggered.
- `businessStatus` - Value of the business status in the end component.

Example:

```typescript
import { Workflow, RootItem, WorkflowEndItem } from "vrotsc-annotations";

@Workflow({
  name: "Workflow End Exception",
  path: "VMware/PSCoE",
  description: "Workflow with root and end item with end mode 1",
  attributes: {
    errorMessage: {
      type: "string",
    },
    businessStatus: {
      type: "string",
    },
    endMode: {
      type: "number",
    },
  },
})
export class WorkflowEnd {
  @RootItem()
  public initiateWorkflow() {
    // NOOP
  }

  @WorkflowEndItem({
    endMode: 1,
    exceptionVariable: "errorMessage",
    businessStatus: "Bad",
  })
  public workflowEnd() {
    // NOOP
  }
}
```

### *New `AsyncWorkflowItem` decorator for Workflows*

The decorator is used to specify a canvas item that calls an asynchronous workflow.

- `@AsyncWorkflowItem({target: "", linkedItem: "" })`
  - `target` - The name of the next in line item.
  - `linkedItem` - The ID of the workflow to call

In order to bind inputs and outputs, you do it with the `@In` and `@Out` decorators. This is the same way we do it for other items.

#### Outputs

Special output is needed for the AsyncWorkflowItem.

- `wfToken` - {WorkflowToken} is required. The name **must** be `wfToken`. If this is missing an error is thrown. We don't check if the type is `WorkflowToken` but Aria Orchestrator will complain.

#### Inputs

No special inputs are needed for the AsyncWorkflowItem.


#### Example

```typescript
import { Workflow, Out, In, Item, RootItem, AsyncWorkflowItem } from "vrotsc-annotations";

@Workflow({
  name: "Async Workflow Test",
  path: "VMware/PSCoE",
  description: "Calling another workflow asynchronously and binding values correctly",
  attributes: {
    waitingTimer: {
      type: "Date"
    },
    counter: {
      type: "number"
    },
    first: {
      type: "number"
    },
    second: {
      type: "number"
    },
    wfToken: {
      type: "WorkflowToken"
    }
  }
})
export class HandleNetworkConfigurationBackup {
  @AsyncWorkflowItem({
    target: "printAsync",
    linkedItem: "9e4503db-cbaa-435a-9fad-144409c08df0"
  })
  public asyncCall(@In first: number, @In second: number, @Out wfToken: WorkflowToken) { }

  @Item({ target: "callAsyncWf" })
  public prepareItems(@In @Out first: number, @In @Out second: number) {
    first = 1;
    second = 2;
  }

  @Item({ target: "end" })
  public printAsync(@In wfToken: WorkflowToken) {
    System.log(`Workflow token: ${wfToken.id} and state: ${wfToken.state}`);
    System.log("Workflow finished");
  }

  @Item({ target: "prepareItems", exception: "" })
  @RootItem()
  public start() {
    System.log("Starting workflow");
  }
}
```

### *New `ScheduledWorkflowItem` decorator for Workflows*

The new decorator gives you the ability to specify a canvas item that schedules a Workflow.

- `@ScheduledWorkflowItem({target: "", linkedItem: "" })`
  - `target` - The name of the next in line item.
  - `linkedItem` - The ID of the workflow to schedule

In order to bind inputs and outputs, you do it with the `@In` and `@Out` decorators. This is the same way we do it for other items.

#### Inputs

Special input is needed for the ScheduledWorkflowItem.

- `workflowScheduleDate` - {Date} is required. The name **must** be `workflowScheduleDate`. If this is missing an error is thrown. We don't check if the type is `Date` but Aria Orchestrator will complain.

#### Outputs

Special output is needed for the ScheduledWorkflowItem.

- `scheduledTask` - {Task} is optional. If it's missing nothing will happen, if it's added, then the name **must** be `scheduledTask`. This is the task that is scheduled.

#### Example

```ts
import { Workflow, Out, In, Item, RootItem, DecisionItem, WaitingTimerItem, WorkflowItem, ScheduledWorkflowItem } from "vrotsc-annotations";

@Workflow({
  name: "Example Waiting Timer",
  path: "VMware/PSCoE",
  attributes: {
    waitingTimer: {
      type: "Date"
    },
    counter: {
      type: "number"
    },
    first: {
      type: "number"
    },
    second: {
      type: "number"
    },
    result: {
      type: "number"
    },
    workflowScheduleDate: {
      type: "Date"
    },
    scheduledTask: {
      type: "Task"
    }
  }
})
export class HandleNetworkConfigurationBackup {
  @DecisionItem({ target: "waitForEvent", else: "prepareItems" })
  public decisionElement(waitingTimer: Date) {
    return waitingTimer !== null;
  }

  @Item({ target: "callOtherWf" })
  public prepareItems(@In @Out first: number, @In @Out second: number, @In @Out workflowScheduleDate: Date) {
    first = 1;
    second = 2;
    workflowScheduleDate = System.getDate("1 minute from now", undefined);
  }

  @WorkflowItem({
    target: "print",
    linkedItem: "9e4503db-cbaa-435a-9fad-144409c08df0"
  })
  public callOtherWf(@In first: number, @In second: number, @Out result: number) {
  }


  @Item({ target: "scheduleOtherWf" })
  public print(@In result: number) {
    System.log("Result: " + result);
  }

  @ScheduledWorkflowItem({
    target: "printScheduledDetails",
    linkedItem: "9e4503db-cbaa-435a-9fad-144409c08df0"
  })
  public scheduleOtherWf(@In first: number, @In second: number, @In workflowScheduleDate: Date, @Out scheduledTask: Task) {
  }

  @Item({ target: "end" })
  public printScheduledDetails(@In scheduledTask: Task) {
    System.log(`Scheduled task: ${scheduledTask.id}, [${scheduledTask.state}]`);
  }

  @Item({ target: "decisionElement", exception: "" })
  public execute(@Out @In waitingTimer: Date, @Out @In counter: number): void {
    if (!counter) {
      counter = 0;
    }

    counter++;

    if (counter < 2) {
      const tt = Date.now() + 5 * 1000;
      waitingTimer = new Date(tt);
    } else {
      waitingTimer = null;
    }

    System.log("Counter: " + counter);
    System.log("Waiting Timer: " + waitingTimer);
  }

  @Item({ target: "execute", exception: "" })
  @RootItem()
  public start() {
    System.log("Starting workflow");
  }

  @WaitingTimerItem({ target: "execute" })
  public waitForEvent(@In waitingTimer: Date) {
  }
}
```

### *New `WorkflowItem` decorator for Workflows*

The new Decorator gives you the ability to specify a canvas item that calls a Workflow.

- `@WorkflowItem({target: "", linkedItem: "" })`
  - `target` - The name of the next in line item.
  - `linkedItem` - The ID of the workflow to call

In order to bind inputs and outputs, you do it with the `@In` and `@Out` decorators. This is the same way we do it for other items.

Example:

```typescript
import {
  Workflow,
  Out,
  In,
  Item,
  RootItem,
  DecisionItem,
  WaitingTimerItem,
  WorkflowItem,
} from "vrotsc-annotations";

@Workflow({
  name: "Example Waiting Timer",
  path: "VMware/PSCoE",
  attributes: {
    waitingTimer: {
      type: "Date",
    },
    counter: {
      type: "number",
    },
    first: {
      type: "number",
    },
    second: {
      type: "number",
    },
    result: {
      type: "number",
    },
  },
})
export class HandleNetworkConfigurationBackup {
  @DecisionItem({ target: "waitForEvent", else: "prepareItems" })
  public decisionElement(waitingTimer: Date) {
    return waitingTimer !== null;
  }

  @Item({ target: "callOtherWf" })
  public prepareItems(@In @Out first: number, @In @Out second: number) {
    first = 1;
    second = 2;
  }

  @WorkflowItem({
    target: "print",
    linkedItem: "9e4503db-cbaa-435a-9fad-144409c08df0",
  })
  public callOtherWf(
    @In first: number,
    @In second: number,
    @Out result: number
  ) {}

  @Item({ target: "end" })
  public print(@In result: number) {
    System.log("Result: " + result);
  }

  @Item({ target: "decisionElement", exception: "" })
  public execute(@Out @In waitingTimer: Date, @Out @In counter: number): void {
    if (!counter) {
      counter = 0;
    }

    counter++;
    if (counter < 2) {
      const tt = Date.now() + 5 * 1000;
      waitingTimer = new Date(tt);
    } else {
      waitingTimer = null;
    }

    System.log("Counter: " + counter);
    System.log("Waiting Timer: " + waitingTimer);
  }

  @Item({ target: "execute", exception: "" })
  @RootItem()
  public start() {
    System.log("Starting workflow");
  }

  @WaitingTimerItem({ target: "execute" })
  public waitForEvent(@In waitingTimer: Date) {
    // NOOP
  }
}
```

## Improvements

[//]: # (### *Improvement Name* )
[//]: # (Talk ONLY regarding the improvement)
[//]: # (Optional But higlhy recommended)
[//]: # (#### Previous Behavior)
[//]: # (Explain how it used to behave, regarding to the change)
[//]: # (Optional But higlhy recommended)
[//]: # (#### New Behavior)
[//]: # (Explain how it behaves now, regarding to the change)
[//]: # (Optional But higlhy recommended Specify *NONE* if missing)
[//]: # (#### Relevant Documentation:)


### *`for each` statements are now being converted by `vropkg` when pulling*

`for each` is valid syntax in the Java's Rhino engine, but not in normal JS.

#### Previous Behavior

When pulling a workflow with `for each` statements, the action would be pulled, but then would not be able to be pushed as the syntax is invalid.

#### New Behavior

`for each` statements are now being converted to `for` statements when pulling a workflow.

Example:

```js
var test = ["ya", "da"]

for each (var i in test) {
    for each (var y in test) {
        System.log(y)
        for each(var z in test){System.log(z)}
    }
  System.log(i)
}

for each (
var n in test
) {
    System.log(n)
}

for (var i in test) {
  System.log(i)
}

for (var $index in test) {
    var i = test[$index]
  System.log(i)
}
```

is converted to


```js
/**
 * @return {string}
 */
(function() {
  var test = ["ya", "da"]

  for (var $index_i in test) {
    var i = test[$index_i];
    for (var $index_y in test) {
      var y = test[$index_y];
      System.log(y)
      for (var $index_z in test) {
        var z = test[$index_z];
        System.log(z)
      }
    }
    System.log(i)
  }

  for (var $index_n in test) {
    var n = test[$index_n];
    System.log(n)
  }
  for (var i in test) {
    System.log(i)
  }

  for (var $index in test) {
    var i = test[$index]
    System.log(i)
  }
});
```

### *ABX archetype build issue, cannot compile*

Fixed an issue where the ABX archetype could not compile due to an old version of the `xmlbuilder2` package.

#### Previous Behavior

We were getting a build error when trying to compile the ABX archetype:

```log
info:    Error ts(1110) /root/vro/polyglot_test_project/node_modules/@types/node/crypto.d.ts (3569,17): Type expected.
info:    Error ts(1005) /root/vro/polyglot_test_project/node_modules/@types/node/events.d.ts (105,28): ',' expected.
...
info:    Error ts(1005) /root/vro/polyglot_test_project/node_modules/@types/node/util.d.ts (1763,26): ';' expected.
info:    Error ts(1128) /root/vro/polyglot_test_project/node_modules/@types/node/util.d.ts (1765,1): Declaration or statement expected.
info: Exit status: 1
info: Compilation complete
/root/vro/polyglot_test_project/node_modules/@vmware-pscoe/polyglotpkg/dist/strategies/nodejs.js:123
            throw new Error('Found compilation errors');
                  ^

Error: Found compilation errors
    at NodejsStrategy.compile (/root/vro/polyglot_test_project/node_modules/@vmware-pscoe/polyglotpkg/dist/strategies/nodejs.js:123:19)
    at NodejsStrategy.<anonymous> (/root/vro/polyglot_test_project/node_modules/@vmware-pscoe/polyglotpkg/dist/strategies/nodejs.js:52:18)
    at Generator.next (<anonymous>)
    at fulfilled (/root/vro/polyglot_test_project/node_modules/@vmware-pscoe/polyglotpkg/dist/strategies/nodejs.js:5:58)
[ERROR] Command execution failed.
org.apache.commons.exec.ExecuteException: Process exited with an error: 1 (Exit value: 1)
    at org.apache.commons.exec.DefaultExecutor.executeInternal (DefaultExecutor.java:404)
    at org.apache.commons.exec.DefaultExecutor.execute (DefaultExecutor.java:166)
...
    at java.util.concurrent.ThreadPoolExecutor.runWorker (ThreadPoolExecutor.java:1136)
    at java.util.concurrent.ThreadPoolExecutor$Worker.run (ThreadPoolExecutor.java:635)
    at java.lang.Thread.run (Thread.java:840)
[INFO] ------------------------------------------------------------------------
[INFO] BUILD FAILURE
[INFO] ------------------------------------------------------------------------
```

#### New Behavior

The ABX archetype now compiles successfully.

### Add missing classes to `o11n-plugin-aria` and add missing methods to the existing classes

#### Previous Behavior

Many classes are missing completely compared with vRO API and some existing classes were missing some methods

#### Current Behavior

The following classes were added to `o11n-plugin-aria`:

- VraInfrastructureClient
- VraCloudAccountService
- VraUpdateCloudAccountVsphereSpecification
- VraCloudAccountVsphereSpecification
- VraRegionSpecification
- VraCloudAccountVsphere
- VraCloudZoneService
- VraZone
- VraHref
- VraZoneSpecification
- VraTag
- VraDataCollectorService
- VraRequestService
- VraRequestTracker
- VraBlockDevice
- VraBlockDeviceResult
- VraBlockDeviceSpecification
- VraConstraint
- VraChangeSecurityGroupSpecification
- VraNetworkInterfaceSpecification
  
The following missing methods were added to the exist classes:

- Class `VraHost`
  - `destroy`
  - `createInfrastructureClient`

#### Related issue

<https://github.com/vmware/build-tools-for-vmware-aria/issues/347>

<<<<<<< HEAD
### *VROES.import from invalid package throws Unknown error*

Fixed an issue with VROES.import() in ecmascript Module.

#### Previous Behavior

VROES import from an invalid module path resulted in Unknown error.
The Unknown error could not be caught in a try/catch block and was not shown in the logs.

#### New Behavior

VROES import from a missing/invalid module path, or import of non-existing elements of a valid module,
result in more detailed errors in the logs. No exceptions are thrown by default (as per the existing behaviour)
but there is an option to alter the error handling behaviour via an optional parameter in import.from().
=======
### Change default return Object of `Array.from()` Method to be empty array

#### Previous Behavior

In case the object type of the array-like Object does not match any of the expected types (e.g. is a Number) the default case of `Array.from()` returns a clone of the object. This does not match the desired behaviour according to the official documentation.

```js
Array.from(10) // Output: 10
```

#### Current Behavior
In case the object type of the array-like Object does not match any of the expected types (e.g. is a Number) the default case of `Array.from()` returns an empty array.

```js
Array.from(10) // Output: []
```
>>>>>>> ae891316

## Upgrade procedure

[//]: # (Explain in details if something needs to be done)<|MERGE_RESOLUTION|>--- conflicted
+++ resolved
@@ -741,7 +741,23 @@
 
 <https://github.com/vmware/build-tools-for-vmware-aria/issues/347>
 
-<<<<<<< HEAD
+### Change default return Object of `Array.from()` Method to be empty array
+
+#### Previous Behavior
+
+In case the object type of the array-like Object does not match any of the expected types (e.g. is a Number) the default case of `Array.from()` returns a clone of the object. This does not match the desired behaviour according to the official documentation.
+
+```js
+Array.from(10) // Output: 10
+```
+
+#### Current Behavior
+In case the object type of the array-like Object does not match any of the expected types (e.g. is a Number) the default case of `Array.from()` returns an empty array.
+
+```js
+Array.from(10) // Output: []
+```
+
 ### *VROES.import from invalid package throws Unknown error*
 
 Fixed an issue with VROES.import() in ecmascript Module.
@@ -756,24 +772,6 @@
 VROES import from a missing/invalid module path, or import of non-existing elements of a valid module,
 result in more detailed errors in the logs. No exceptions are thrown by default (as per the existing behaviour)
 but there is an option to alter the error handling behaviour via an optional parameter in import.from().
-=======
-### Change default return Object of `Array.from()` Method to be empty array
-
-#### Previous Behavior
-
-In case the object type of the array-like Object does not match any of the expected types (e.g. is a Number) the default case of `Array.from()` returns a clone of the object. This does not match the desired behaviour according to the official documentation.
-
-```js
-Array.from(10) // Output: 10
-```
-
-#### Current Behavior
-In case the object type of the array-like Object does not match any of the expected types (e.g. is a Number) the default case of `Array.from()` returns an empty array.
-
-```js
-Array.from(10) // Output: []
-```
->>>>>>> ae891316
 
 ## Upgrade procedure
 
