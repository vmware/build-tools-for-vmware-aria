--- conflicted
+++ resolved
@@ -36,7 +36,18 @@
 [//]: # (Optional But higlhy recommended Specify *NONE* if missing)
 [//]: # (#### Relevant Documentation:)
 
-<<<<<<< HEAD
+### Fixed pulling of vROps dashboards as managed content
+
+#### Previous Behaviour
+
+When pulling a list of vROps dashboards defined in the content.yaml, the automation was failing with a hidden error message.
+The underlying cause was that the directory in which the data is exported didn't exist and wasn't created by the automation.
+
+#### New Behaviour
+
+When pulling a list of vROps dashboards defined in the content.yaml, the automation exports the content successfully along with
+their metadata files.
+
 ### *Content Sharing Policy supports Catalog Items and Content Source Items*
 
 Content Sharing Policy supports both Catalog Item and Content Source Items association.
@@ -50,17 +61,6 @@
 
 As usual, the content for Content Sharing Policy needs to be pulled from the env.
 Pull first, push the updated content.
-=======
-### Fixed pulling of vROps dashboards as managed content
-#### Previous Behaviour
-
-When pulling a list of vROps dashboards defined in the content.yaml, the automation was failing with a hidden error message.
-The underlying cause was that the directory in which the data is exported didn't exist and wasn't created by the automation.
-#### New Behaviour
->>>>>>> a6ab6314
-
-When pulling a list of vROps dashboards defined in the content.yaml, the automation exports the content successfully along with
-their metadata files.
 
 ## Upgrade procedure
 [//]: # (Explain in details if something needs to be done)
