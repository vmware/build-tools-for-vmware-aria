--- conflicted
+++ resolved
@@ -22,11 +22,6 @@
 
 [//]: # (Improvements -> Bugfixes/hotfixes or general improvements)
 ## Improvements
-<<<<<<< HEAD
-### Transpiler fails to convert Array functions to vRO compatible code
-
-The transpilation issue is documented and a recommended fix together with a configuration that can prevent it is described.
-=======
 
 ### Wrong unix file path separators when creating backup path
 
@@ -36,17 +31,9 @@
 #### Current Behaviour
 Files and folders are created with the system dependent separator.
 
->>>>>>> a72f0150
-[//]: # (### *Improvement Name* )
-[//]: # (Talk ONLY regarding the improvement)
-[//]: # (Optional But higlhy recommended)
-[//]: # (#### Previous Behavior)
-[//]: # (Explain how it used to behave, regarding to the change)
-[//]: # (Optional But higlhy recommended)
-[//]: # (#### New Behavior)
-[//]: # (Explain how it behaves now, regarding to the change)
-[//]: # (Optional But higlhy recommended Specify *NONE* if missing)
-[//]: # (#### Relevant Documentation:)
+### Transpiler fails to convert Array functions to vRO compatible code
+
+The transpilation issue is documented and a recommended fix together with a configuration that can prevent it is described.
 
 ### Updated `Array.from()` to create shallow clone and to properly handle `string`, `Map<K, V>` and `Set<T>` input according to official documentation
 
@@ -75,6 +62,17 @@
 * backing up all available versions in vRO of the imported package,
 * logging a message that back up is skipped for the package, if no versions of it are found in vRO, continuing with backup of next packages, and the import process.
 
+[//]: # (### *Improvement Name* )
+[//]: # (Talk ONLY regarding the improvement)
+[//]: # (Optional But higlhy recommended)
+[//]: # (#### Previous Behavior)
+[//]: # (Explain how it used to behave, regarding to the change)
+[//]: # (Optional But higlhy recommended)
+[//]: # (#### New Behavior)
+[//]: # (Explain how it behaves now, regarding to the change)
+[//]: # (Optional But higlhy recommended Specify *NONE* if missing)
+[//]: # (#### Relevant Documentation:)
+
 ## Upgrade procedure
 [//]: # (Explain in details if something needs to be done)
 
