--- conflicted
+++ resolved
@@ -39,7 +39,6 @@
 When pulling a list of vROps dashboards defined in the content.yaml, the automation exports the content successfully along with
 their metadata files.
 
-<<<<<<< HEAD
 ### *Deprecated Cloud Template Versioning*
 
 Cloud templates used to have versioning information attached to them but it served little purpose, as it was metadata and they were not real versions.
@@ -63,7 +62,7 @@
 
 - [Getting Started](./Components/Archetypes/vRA%208.x/General/Getting%20Started.md)
 
-=======
+
 ### *Content Sharing Policy supports Catalog Items and Content Source Items*
 
 Content Sharing Policy supports both Catalog Item and Content Source Items association.
@@ -73,17 +72,16 @@
 As of initial implementation, the Content Source Policy supported only Content
 Source assignments.
 
-#### Upgrade steps
-
-As usual, the content for Content Sharing Policy needs to be pulled from the env.
-Pull first, push the updated content.
->>>>>>> 9be9dfd8
-
 ## Upgrade procedure
 
 ### Deprecated Cloud Template Versioning
 
 1. Remove flags if used "vrang.bp.release", "vrang.bp.ignore.versions"
 
+## Content Shareing Policy Supports Catalog Items and Content Source Items
+
+As usual, the content for Content Sharing Policy needs to be pulled from the env.
+Pull first, push the updated content.
+
 [//]: # (## Changelog)
 [//]: # (Pull request links)