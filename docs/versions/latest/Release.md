--- conflicted
+++ resolved
@@ -700,23 +700,6 @@
 
 The ABX archetype now compiles successfully.
 
-<<<<<<< HEAD
-### *VROES.import from invalid package throws Unknown error*
-
-Fixed an issue with VROES.import() in ecmascript Module.
-
-#### Previous Behavior
-
-VROES import from an invalid module path resulted in Unknown error.
-The Unknown error could not be caught in a try/catch block and was not shown in the logs.
-
-#### New Behavior
-
-VROES import from a missing/invalid module path, or import of non-existing elements of a valid module,
-result in more detailed errors in the logs. No exceptions are thrown by default (as per the existing behaviour)
-but there is an option to alter the error handling behaviour via an optional parameter in import.from().
-
-=======
 ### Add missing classes to `o11n-plugin-aria` and add missing methods to the existing classes
 
 #### Previous Behavior
@@ -751,7 +734,21 @@
 #### Related issue
 
 <https://github.com/vmware/build-tools-for-vmware-aria/issues/347>
->>>>>>> 51835c7f
+
+### *VROES.import from invalid package throws Unknown error*
+
+Fixed an issue with VROES.import() in ecmascript Module.
+
+#### Previous Behavior
+
+VROES import from an invalid module path resulted in Unknown error.
+The Unknown error could not be caught in a try/catch block and was not shown in the logs.
+
+#### New Behavior
+
+VROES import from a missing/invalid module path, or import of non-existing elements of a valid module,
+result in more detailed errors in the logs. No exceptions are thrown by default (as per the existing behaviour)
+but there is an option to alter the error handling behaviour via an optional parameter in import.from().
 
 ## Upgrade procedure
 
