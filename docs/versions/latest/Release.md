[//]: # (VERSION_PLACEHOLDER DO NOT DELETE)
[//]: # (Used when working on a new release. Placed together with the Version.md)
[//]: # (Nothing here is optional. If a step must not be performed, it must be said so)
[//]: # (Do not fill the version, it will be done automatically)
[//]: # (Quick Intro to what is the focus of this release)

## Breaking Changes

[//]: # (### *Breaking Change*)
[//]: # (Describe the breaking change AND explain how to resolve it)
[//]: # (You can utilize internal links /e.g. link to the upgrade procedure, link to the improvement|deprecation that introduced this/)

## Deprecations

[//]: # (### *Deprecation*)
[//]: # (Explain what is deprecated and suggest alternatives)

## Features

[//]: # (Features -> New Functionality)
[//]: # (### *Feature Name*)
[//]: # (Describe the feature)
[//]: # (Optional But higlhy recommended Specify *NONE* if missing)
[//]: # (#### Relevant Documentation:)

### *Support Blueprint Versions Custom Forms*

As of 8.12 Custom Forms for Blueprint Catalog Items was broken as vRA introduced
versions for Blueprint Catalog Items.

#### Previous Behavior

Catalog Item Custom Forms were serialized to keep and upload only latest (current version) of custom forms.

#### New Behavior

Catalog Item Custom Forms, including these of blueprint type, will be serialized/de-serialized with their current versions.
Data structure is not changed on the file system in order to be backwards compatible.
Blueprint catalog item version custom form will be serialized/de-serialized to support, as well, latest versions of the custom forms.

### *npm installation will now throw in case of a failure*

Added .throwIfError to the Node installation process to exit the maven build

### *Backup of vRO Packages During Import*

A new option has been added to back up the vRO packages during a package import.
The backup is triggered when the import is launched before the actual import is executed.
It currently backs up only the packages that are about to be imported.
It is controlled by setting the variable vro_enable_backup to true in the properties file or in the prompt window.

### Add Support for Activating / Deactivating of vROPs Dashboards for Users / Groups

If there is a metadata file for activating / deactivating of vROPs dashboards it will be used for activation / deactivation of the imported dashboards for certain users / groups.
There is support for activating / deactivating of vROPs dashboards for specific users / groups.

#### Relevant Documentation

In order activating of vROPs dashboards for specific users / groups the following files should be present in the dashboards/metadata directory:

* dashboards/metadata/dashboardUserActivationMetadata.vrops  - activate / deactivate dashboards for specific users
* dashboards/metadata/dashboardGroupActivationMetadata.vrops - activate / deactivate dashboards for specific groups
With the following content:
* dashboards/metadata/dashboardUserActivationMetadata.vrops - activation for specific users
{
 "activate": {
  "dashboard name": ["user1", "user2" ]
 },
 "deactivate": {
  "dashboard name": ["user3, user4" ]
 }
}

* dashboards/metadata/dashboardGroupActivationMetadata.vrops - activation for specific groups
{
 "activate": {
  "dashboard name": ["group1", "group2" ]
 },
 "deactivate": {
  "dashboard name": ["group3, group4" ]
 }
}
The users / groups must exist on the target system, otherwise an error will be thrown stating that the users / groups do not exist on the target vROPs system.
For convenience during pulling of dashboard from a vROPs system a set of activation metadata files will be generated with list of dashboards and an empty array of users / groups.

[//]: # (Improvements -> Bugfixes/hotfixes or general improvements)

## Improvements

[//]: # (### *Improvement Name* )
[//]: # (Talk ONLY regarding the improvement)
[//]: # (Optional But higlhy recommended)
[//]: # (#### Previous Behavior)
[//]: # (Explain how it used to behave, regarding to the change)
[//]: # (Optional But higlhy recommended)
[//]: # (#### New Behavior)
[//]: # (Explain how it behaves now, regarding to the change)
[//]: # (Optional But higlhy recommended Specify *NONE* if missing)
[//]: # (#### Relevant Documentation:)

### *Domain Detection in configuration*

When attempting authentication, we take the domain name from the `username`

Example:

```xml
<server>
 <id>vro</id>
 <username>configurationadmin@test@System Domain</username>
 <password>{5a593XJmccIHejrppq19g1VIqtn3I34KFryPXJ7mhaw=}</password>
</server>
```

Will detect `configurationadmin` as username and `System Domain` as domain.

#### Previous Behavior

When parsing the username, we used to remove everything after the first `@` sign, which lead to usernames with more than
one `@` to be mishandled. Same issue was detected in the domain fetching logic.

#### New Behavior

Now the detection happens from the **LAST** `@` sign.

Exception to this is that in case of BASIC auth in Aria Automation Orchestrator, we take the username **AS IS**.

#### Relevant Documentation

* None

<<<<<<< HEAD
### Remove prompt and property for vro_delete_include_dependencies
The `installer` script shows a prompt "Clean up vRO dependent packages as well?" about deleting "dependent packages" and stores the answer in the `vro_delete_include_depenedencies` property but does nothing regardless of the answer.

#### Previous Behavior
There was prompt in interactive mode for vRO regarding the deletion of dependent packages.

#### New Behavior
The unnecessary question regarding dependent packages in vRO projects is removed.

#### Relevant Documentation
* None

=======
>>>>>>> 68e56b2b
## Upgrade procedure

[//]: # (Explain in details if something needs to be done)

[//]: # (## Changelog:)
[//]: # (Pull request links)<|MERGE_RESOLUTION|>--- conflicted
+++ resolved
@@ -129,7 +129,7 @@
 
 * None
 
-<<<<<<< HEAD
+
 ### Remove prompt and property for vro_delete_include_dependencies
 The `installer` script shows a prompt "Clean up vRO dependent packages as well?" about deleting "dependent packages" and stores the answer in the `vro_delete_include_depenedencies` property but does nothing regardless of the answer.
 
@@ -142,8 +142,6 @@
 #### Relevant Documentation
 * None
 
-=======
->>>>>>> 68e56b2b
 ## Upgrade procedure
 
 [//]: # (Explain in details if something needs to be done)
