[//]: # (VERSION_PLACEHOLDER DO NOT DELETE)
[//]: # (Used when working on a new release. Placed together with the Version.md)
[//]: # (Nothing here is optional. If a step must not be performed, it must be said so)
[//]: # (Do not fill the version, it will be done automatically)
[//]: # (Quick Intro to what is the focus of this release)

## Breaking Changes

[//]: # (### *Breaking Change*)
[//]: # (Describe the breaking change AND explain how to resolve it)
[//]: # (You can utilize internal links /e.g. link to the upgrade procedure, link to the improvement|deprecation that introduced this/)

## Deprecations

[//]: # (### *Deprecation*)
[//]: # (Explain what is deprecated and suggest alternatives)
[//]: # (Features -> New Functionality)

## Features

[//]: # (### *Feature Name*)
[//]: # (Describe the feature)
[//]: # (Optional But higlhy recommended Specify *NONE* if missing)
[//]: # (#### Relevant Documentation:)
[//]: # (Improvements -> Bugfixes/hotfixes or general improvements)
### VROTSC Upgrade the ts version from 3.8.3 to 5.4.5

### Support of ordering of Aria Operations (vROPs) policies by priority

<<<<<<< HEAD
Aria Operations (vROPs) since version 8.17.0 supports ordering policies by priority. If the target server has Aria Operations version 8.17 and later the policies will be ordered by priority during pushing of policies to the server as they appear in the content.yaml file with the first policy with highest priority and the last one with lowest priority, hence making possible to control the priority of the policies in the configuration file. If the Aria Operation server version is older no ordering by priority will be done during pushing of policies (in order to maintain backwards compatibility).
Note that the default policy will not be part of priority order list due to limitation of Aria Operations product.

Example content.yaml file with policies ordered by priority.

```yaml
policy:
- "Policy 1"
- "Policy 2"
- "Policy 3"
```

If the Aria Operations server is 8.17.0 and later during push the policies will be ordered by priority as follows:

1. "Policy 1" (top priority)
2. "Policy 2"
3. "Policy 3" (lowest priority)

### Support of project scope / organization during import of content sharing policies

[//]: # (Improvements -> Bugfixes/hotfixes or general improvements)

=======
>>>>>>> 20e42ec4
## Improvements

[//]: # (### *Improvement Name* )
[//]: # (Talk ONLY regarding the improvement)
[//]: # (Optional But higlhy recommended)
[//]: # (#### Previous Behavior)
[//]: # (Explain how it used to behave, regarding to the change)
[//]: # (Optional But higlhy recommended)
[//]: # (#### New Behavior)
[//]: # (Explain how it behaves now, regarding to the change)
[//]: # (Optional But higlhy recommended Specify *NONE* if missing)
[//]: # (#### Relevant Documentation:)

## Upgrade procedure

<<<<<<< HEAD
=======
## Upgrade procedure
>>>>>>> 20e42ec4
[//]: # (Explain in details if something needs to be done)
[//]: # (## Changelog:)
[//]: # (Pull request links)<|MERGE_RESOLUTION|>--- conflicted
+++ resolved
@@ -22,12 +22,9 @@
 [//]: # (Describe the feature)
 [//]: # (Optional But higlhy recommended Specify *NONE* if missing)
 [//]: # (#### Relevant Documentation:)
-[//]: # (Improvements -> Bugfixes/hotfixes or general improvements)
-### VROTSC Upgrade the ts version from 3.8.3 to 5.4.5
 
 ### Support of ordering of Aria Operations (vROPs) policies by priority
 
-<<<<<<< HEAD
 Aria Operations (vROPs) since version 8.17.0 supports ordering policies by priority. If the target server has Aria Operations version 8.17 and later the policies will be ordered by priority during pushing of policies to the server as they appear in the content.yaml file with the first policy with highest priority and the last one with lowest priority, hence making possible to control the priority of the policies in the configuration file. If the Aria Operation server version is older no ordering by priority will be done during pushing of policies (in order to maintain backwards compatibility).
 Note that the default policy will not be part of priority order list due to limitation of Aria Operations product.
 
@@ -50,8 +47,8 @@
 
 [//]: # (Improvements -> Bugfixes/hotfixes or general improvements)
 
-=======
->>>>>>> 20e42ec4
+### VROTSC Upgrade the ts version from 3.8.3 to 5.4.5
+
 ## Improvements
 
 [//]: # (### *Improvement Name* )
@@ -67,10 +64,6 @@
 
 ## Upgrade procedure
 
-<<<<<<< HEAD
-=======
-## Upgrade procedure
->>>>>>> 20e42ec4
 [//]: # (Explain in details if something needs to be done)
 [//]: # (## Changelog:)
 [//]: # (Pull request links)