--- conflicted
+++ resolved
@@ -82,15 +82,6 @@
 Users are able to create different resource types with the same name in Aria Operations, the same way as they are doing it from the UI.
 ## Upgrade procedure
 
-<<<<<<< HEAD
-### *Add support for special characters in supermetric names*
-
-#### Previous Behavior
-It is not possible to pull super metrics with special characters in the names, eg Supermetric (Cluster Storage usage)
-
-#### New Behavior
-Users are able to push and pull super metrics that has special characters in the names. Also to use wildcards with special characters, eg Supermetric(* 
-=======
 ### *Pull Resource Action Custom Form as prettified JSON instead of double serialized JSON*
 
 #### Previous Behavior
@@ -142,4 +133,10 @@
 ```
 
 [//]: # (Explain in details if something needs to be done)
->>>>>>> 0f98683a
+### *Add support for special characters in supermetric names*
+
+#### Previous Behavior
+It is not possible to pull super metrics with special characters in the names, eg Supermetric (Cluster Storage usage)
+
+#### New Behavior
+Users are able to push and pull super metrics that has special characters in the names. Also to use wildcards with special characters, eg Supermetric(* 