--- conflicted
+++ resolved
@@ -3,19 +3,27 @@
 [//]: # (Nothing here is optional. If a step must not be performed, it must be said so)
 [//]: # (Do not fill the version, it will be done automatically)
 [//]: # (Quick Intro to what is the focus of this release)
+
 ## Breaking Changes
+
 [//]: # (### *Breaking Change*)
 [//]: # (Describe the breaking change AND explain how to resolve it)
 [//]: # (You can utilize internal links /e.g. link to the upgrade procedure, link to the improvement|deprecation that introduced this/)
+
 ## Deprecations
+
 [//]: # (### *Deprecation*)
 [//]: # (Explain what is deprecated and suggest alternatives)
+
 [//]: # (Features -> New Functionality)
+
 ## Features
+
 [//]: # (### *Feature Name*)
 [//]: # (Describe the feature)
 [//]: # (Optional But higlhy recommended Specify *NONE* if missing)
 [//]: # (#### Relevant Documentation:)
+
 [//]: # (Improvements -> Bugfixes/hotfixes or general improvements)
 
 ### *Ability to add more files to installer bundle*
@@ -35,7 +43,6 @@
 ```
 
 These properties allow you to specify files and directories to be included in the installer bundle. The files and directories will be copied to the root of the installation directory.
-
 
 #### Example
 
@@ -59,6 +66,7 @@
 Add support for YAML data in the workflow inputs / outputs during workflow run triggered by the installer.
 
 ## Improvements
+
 [//]: # (### *Improvement Name* )
 [//]: # (Talk ONLY regarding the improvement)
 [//]: # (Optional But higlhy recommended)
@@ -69,8 +77,6 @@
 [//]: # (Explain how it behaves now, regarding to the change)
 [//]: # (Optional But higlhy recommended Specify *NONE* if missing)
 [//]: # (#### Relevant Documentation:)
-<<<<<<< HEAD
-=======
 
 ### *License file is no longer part of the vro package*
 
@@ -82,6 +88,6 @@
 
 The `THIRD-PARTY.properties` file is generated directly in the project basedir and it is not bundled with the rest of the code by `vropkg`.
 
->>>>>>> 623e3d55
 ## Upgrade procedure
+
 [//]: # (Explain in details if something needs to be done)