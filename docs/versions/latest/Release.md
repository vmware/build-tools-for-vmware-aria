--- conflicted
+++ resolved
@@ -23,7 +23,9 @@
 [//]: # (Optional But higlhy recommended Specify *NONE* if missing)
 [//]: # (#### Relevant Documentation:)
 [//]: # (Improvements -> Bugfixes/hotfixes or general improvements)
-<<<<<<< HEAD
+
+### VROTSC Upgrade the ts version from 3.8.3 to 5.4.5
+
 ## Improvements
 
 ### Add support for global scope property-group export/import
@@ -52,12 +54,44 @@
 The @params documentation did not support `string[]`, `Test[]` and such and was not transforming it at all and leaving it as is. This was causing linting issues
 
 #### Current Behavior
-=======
->>>>>>> 661ea581
 
-### VROTSC Upgrade the ts version from 3.8.3 to 5.4.5
+The @params documentation now supports `string[]`, `Test[]` and such and transforms it to `Array/string`, `Array/Test` and such
 
-## Improvements
+### Update the package.json template for generating abx actions
+
+Fix Issue #220
+
+#### Previous Behavior
+
+The package.json template for generating abx actions was missing some of the recently implemented parameters.
+
+#### Current Behavior
+
+The package.json template for generating abx actions now contains the recently implemented parameters: base, memoryLimitMb, timeoutSec, provider and abx (inputSecrets, inputConstants, etc.).
+
+### Add missing types to AD Plugin
+
+Fix Issue #251
+
+#### Previous Behavior
+
+AD types were not implemented
+
+#### Current Behavior
+
+AD types were added
+
+### Add missing attribute to SSHSession
+
+Add `soTimeout` attribute to `SSHSession`
+
+#### Previous Behavior
+
+This attribute was missing
+
+#### Current Behavior
+
+This attributed is added
 
 [//]: # (### *Improvement Name* )
 [//]: # (Talk ONLY regarding the improvement)
