--- conflicted
+++ resolved
@@ -9,18 +9,10 @@
 [//]: # (Describe the breaking change AND explain how to resolve it)
 [//]: # (You can utilize internal links /e.g. link to the upgrade procedure, link to the improvement|deprecation that introduced this/)
 
-<<<<<<< HEAD
-
-=======
->>>>>>> 773c9d75
 ## Deprecations
 [//]: # (### *Deprecation*)
 [//]: # (Explain what is deprecated and suggest alternatives)
 
-<<<<<<< HEAD
-
-=======
->>>>>>> 773c9d75
 [//]: # (Features -> New Functionality)
 ## Features
 [//]: # (### *Feature Name*)
@@ -28,10 +20,6 @@
 [//]: # (Optional But higlhy recommended Specify *NONE* if missing)
 [//]: # (#### Relevant Documentation:)
 
-<<<<<<< HEAD
-
-=======
->>>>>>> 773c9d75
 [//]: # (Improvements -> Bugfixes/hotfixes or general improvements)
 ## Improvements
 
@@ -54,7 +42,6 @@
 [//]: # (Optional But higlhy recommended Specify *NONE* if missing)
 [//]: # (#### Relevant Documentation:)
 
-<<<<<<< HEAD
 ### Updated `Array.from()` to create shallow clone and to properly handle `string`, `Map<K, V>` and `Set<T>` input according to official documentation
 
 #### Previous Behavior
@@ -68,10 +55,10 @@
 * Calling `Array.from()` with string input returns an array of characters.
 * Calling `Array.from()` with `Map<K, V>` and mapping function returns an array of key-value pairs.
 * Calling `Array.from()` with `Set<T>` and mapping function returns an array of unique values.
-=======
+
 ### Fixed backup of vRO packages so that the all available version are backed up
+
 #### Previous Behavior
-
 Back up of vRO packages (using the flag in the environment.properties file: vro_enable_backup=true)
 would only work if the currently imported packages (which are to back up), had the same version as the one in vRO.
 Otherwise, the import would throw an '404 Not found' exception and break the import process,
@@ -81,7 +68,6 @@
 Back up of vRO packages now works by:
 - backing up all available versions in vRO of the imported package,
 - logging a message that back up is skipped for the package, if no versions of it are found in vRO, continuing with backup of next packages, and the import process.
->>>>>>> 773c9d75
 
 ## Upgrade procedure
 [//]: # (Explain in details if something needs to be done)
