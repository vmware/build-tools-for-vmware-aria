--- conflicted
+++ resolved
@@ -24,7 +24,6 @@
 [//]: # (Optional But higlhy recommended Specify *NONE* if missing)
 [//]: # (#### Relevant Documentation:)
 
-<<<<<<< HEAD
 ### *Better ordering of the canvas items*
 
 The canvas items are now ordered based on an tree algorithm.
@@ -91,11 +90,9 @@
 ....................................................................................................
 ....................................................................................................
 ```
-=======
 ### Support python 3.10 runtime
 
 Add support for python 3.10 runtime in Orchestrator. This is now the default, since python 3.7 is deprecated.
->>>>>>> 84e2f4a6
 
 ### *New `@ActionItem` decorator for Workflows*
 
