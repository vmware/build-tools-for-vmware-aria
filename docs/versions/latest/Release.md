[//]: # (VERSION_PLACEHOLDER DO NOT DELETE)
[//]: # (Used when working on a new release. Placed together with the Version.md)
[//]: # (Nothing here is optional. If a step must not be performed, it must be said so)
[//]: # (Do not fill the version, it will be done automatically)
[//]: # (Quick Intro to what is the focus of this release)

## Breaking Changes
[//]: # (### *Breaking Change*)
[//]: # (Describe the breaking change AND explain how to resolve it)
[//]: # (You can utilize internal links /e.g. link to the upgrade procedure, link to the improvement|deprecation that introduced this/)

## Deprecations
[//]: # (### *Deprecation*)
[//]: # (Explain what is deprecated and suggest alternatives)

[//]: # (Features -> New Functionality)
## Features
[//]: # (### *Feature Name*)
[//]: # (Describe the feature)
[//]: # (Optional But higlhy recommended Specify *NONE* if missing)
[//]: # (#### Relevant Documentation:)

[//]: # (Improvements -> Bugfixes/hotfixes or general improvements)
## Improvements

### Wrong unix file path separators when creating backup path

#### Previous Behaviour
The backup files/folder path on are always created with "\". This is cuasing wrong file names on unix.

#### Current Behaviour
Files and folders are created with the system dependent separator.

### Transpiler fails to convert Array functions to vRO compatible code

The transpilation issue is documented and a recommended fix together with a configuration that can prevent it is described.

### Updated `Array.from()` to create shallow clone and to properly handle `string`, `Map<K, V>` and `Set<T>` input according to official documentation

#### Previous Behavior
* Calling `Array.from()` doesn't create a shallow clone.
* Calling `Array.from()` with string input returns the same input instead of character array.
* Calling `Array.from()` with `Map<K, V>` and mapping function input throws `TypeError: Cannot find function map in object...`.
* Calling `Array.from()` with `Set<T>` and mapping function input throws `TypeError: Cannot find function map in object...`.

#### New Behavior
* Calling `Array.from()` creates a shallow clone.
* Calling `Array.from()` with string input returns an array of characters.
* Calling `Array.from()` with `Map<K, V>` and mapping function returns an array of key-value pairs.
* Calling `Array.from()` with `Set<T>` and mapping function returns an array of unique values.

### Fixed backup of vRO packages so that the all available version are backed up

#### Previous Behavior
Back up of vRO packages (using the flag in the environment.properties file: vro_enable_backup=true)
would only work if the currently imported packages (which are to back up), had the same version as the one in vRO.
Otherwise, the import would throw an '404 Not found' exception and break the import process,
due to not finding the same package and version to back up.

#### New Behavior
Back up of vRO packages now works by:
* backing up all available versions in vRO of the imported package,
* logging a message that back up is skipped for the package, if no versions of it are found in vRO, continuing with backup of next packages, and the import process.

[//]: # (### *Improvement Name* )
[//]: # (Talk ONLY regarding the improvement)
[//]: # (Optional But higlhy recommended)
[//]: # (#### Previous Behavior)
[//]: # (Explain how it used to behave, regarding to the change)
[//]: # (Optional But higlhy recommended)
[//]: # (#### New Behavior)
[//]: # (Explain how it behaves now, regarding to the change)
[//]: # (Optional But higlhy recommended Specify *NONE* if missing)
[//]: # (#### Relevant Documentation:)

<<<<<<< HEAD

### Fix vRA Catalog Items Paging Issue when Fetching Catalog Items from Server

#### Previous Behavior
* When fetching catalog items from vRA server and the page size is below the available items, in the result list some of the catalog items appear twice.

#### New Behavior
* When fetching catalog items from vRA server and the page size is below the available items, the result contains unique items only.

=======
>>>>>>> ae4fca53
## Upgrade procedure
[//]: # (Explain in details if something needs to be done)

[//]: # (## Changelog:)
[//]: # (Pull request links)<|MERGE_RESOLUTION|>--- conflicted
+++ resolved
@@ -73,8 +73,6 @@
 [//]: # (Optional But higlhy recommended Specify *NONE* if missing)
 [//]: # (#### Relevant Documentation:)
 
-<<<<<<< HEAD
-
 ### Fix vRA Catalog Items Paging Issue when Fetching Catalog Items from Server
 
 #### Previous Behavior
@@ -83,8 +81,6 @@
 #### New Behavior
 * When fetching catalog items from vRA server and the page size is below the available items, the result contains unique items only.
 
-=======
->>>>>>> ae4fca53
 ## Upgrade procedure
 [//]: # (Explain in details if something needs to be done)
 
