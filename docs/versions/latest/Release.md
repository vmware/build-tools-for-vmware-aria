--- conflicted
+++ resolved
@@ -45,10 +45,10 @@
 
 * [Vrealize Clean](./Components/Archetypes/General/Goals/Vrealize%20Clean.md)
 
-<<<<<<< HEAD
+
 ### Support varios types of vROPs fallback objects withing vRLI alerts
 When we perform `mvn clean package vrealize:push -PPROFILE_NAME` and there are vRLI alerts that have vROPs integration their fallback object 
-is set to a supported vROPs fallback objects (retrieved dynamically from vROPs)
+is set to a supported vROPs fallback objects (retrieved dynamically from vROPs by their vROPs resource type).
 
 #### Previous Behavior
 When importing a vRLI a vROPs enabled alert the fallback object was set always to "Log Insight Server"
@@ -59,11 +59,6 @@
 ### Support overwrite of existing vRLI content packs if they exsist on the target vRLI
 
 #### Previous Behavior
-=======
-### Support overwrite of existing vRLI content packs if they exsist on the target vRLI
-
-#### Previous Behavior
->>>>>>> aeb2156b
 When importing a vRLI content pack on a target system where the content pack already exists the vRBT returned
 a warning message stating that the content pack already exists and has to be manually uninstalled.
 
