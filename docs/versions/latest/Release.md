[//]: # (VERSION_PLACEHOLDER DO NOT DELETE)
[//]: # (Used when working on a new release. Placed together with the Version.md)
[//]: # (Nothing here is optional. If a step must not be performed, it must be said so)
[//]: # (Do not fill the version, it will be done automatically)
[//]: # (Quick Intro to what is the focus of this release)

## Breaking Changes

[//]: # (### *Breaking Change*)
[//]: # (Describe the breaking change AND explain how to resolve it)
[//]: # (You can utilize internal links /e.g. link to the upgrade procedure, link to the improvement|deprecation that introduced this/)

## Deprecations

[//]: # (### *Deprecation*)
[//]: # (Explain what is deprecated and suggest alternatives)

[//]: # (Features -> New Functionality)

## Features

[//]: # (### *Feature Name*)
[//]: # (Describe the feature)
[//]: # (Optional But higlhy recommended Specify *NONE* if missing)
[//]: # (#### Relevant Documentation:)

[//]: # (Improvements -> Bugfixes/hotfixes or general improvements)

## Improvements

[//]: # (### *Improvement Name* )
[//]: # (Talk ONLY regarding the improvement)
[//]: # (Optional But higlhy recommended)
[//]: # (#### Previous Behavior)
[//]: # (Explain how it used to behave, regarding to the change)
[//]: # (Optional But higlhy recommended)
[//]: # (#### New Behavior)
[//]: # (Explain how it behaves now, regarding to the change)
[//]: # (Optional But higlhy recommended Specify *NONE* if missing)
[//]: # (#### Relevant Documentation:)

<<<<<<< HEAD
### *Failed unit tests result in build failure*

#### Previous Behavior
Failure in a unit test leads to a failure log but the build still completes successfully.

#### New Behavior
Failure in a unit test leads to failing the whole build.

### *Moved Aria Code Stream components to own folder*

This is just an internal restructuring effort, no functionality was changed.

### *Moved Basic archetype components to own folder*

This is just an internal restructuring effort, no functionality was changed.

### *Moved common components to own folder*

This is just an internal restructuring effort, no functionality was changed.

=======
>>>>>>> 51db4556
## Upgrade procedure

[//]: # (Explain in details if something needs to be done)<|MERGE_RESOLUTION|>--- conflicted
+++ resolved
@@ -39,7 +39,6 @@
 [//]: # (Optional But higlhy recommended Specify *NONE* if missing)
 [//]: # (#### Relevant Documentation:)
 
-<<<<<<< HEAD
 ### *Failed unit tests result in build failure*
 
 #### Previous Behavior
@@ -48,20 +47,6 @@
 #### New Behavior
 Failure in a unit test leads to failing the whole build.
 
-### *Moved Aria Code Stream components to own folder*
-
-This is just an internal restructuring effort, no functionality was changed.
-
-### *Moved Basic archetype components to own folder*
-
-This is just an internal restructuring effort, no functionality was changed.
-
-### *Moved common components to own folder*
-
-This is just an internal restructuring effort, no functionality was changed.
-
-=======
->>>>>>> 51db4556
 ## Upgrade procedure
 
 [//]: # (Explain in details if something needs to be done)