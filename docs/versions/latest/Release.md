[//]: # (VERSION_PLACEHOLDER DO NOT DELETE)
[//]: # (Used when working on a new release. Placed together with the Version.md)
[//]: # (Nothing here is optional. If a step must not be performed, it must be said so)
[//]: # (Do not fill the version, it will be done automatically)
[//]: # (Quick Intro to what is the focus of this release)

## Breaking Changes

[//]: # (### *Breaking Change*)
[//]: # (Describe the breaking change AND explain how to resolve it)
[//]: # (You can utilize internal links /e.g. link to the upgrade procedure, link to the improvement|deprecation that introduced this/)

## Deprecations

[//]: # (### *Deprecation*)
[//]: # (Explain what is deprecated and suggest alternatives)

[//]: # (Features -> New Functionality)

## Features

[//]: # (### *Feature Name*)
[//]: # (Describe the feature)
[//]: # (Optional But higlhy recommended Specify *NONE* if missing)
[//]: # (#### Relevant Documentation:)

### *Add SSH timeout common configuration*

Common configuration for timeout on SSH operations is added that can be used by any archetype that needs it.
The new timeout has the following configuration options:
* <vrealize.ssh.timeout> - in `settings.xml` profile
* vrealize_ssh_timeout - as `installer` script input
* default value of 300 if not provided

[//]: # (Improvements -> Bugfixes/hotfixes or general improvements)

## Improvements

[//]: # (### *Improvement Name* )
[//]: # (Talk ONLY regarding the improvement)
[//]: # (Optional But higlhy recommended)
[//]: # (#### Previous Behavior)
[//]: # (Explain how it used to behave, regarding to the change)
[//]: # (Optional But higlhy recommended)
[//]: # (#### New Behavior)
[//]: # (Explain how it behaves now, regarding to the change)
[//]: # (Optional But higlhy recommended Specify *NONE* if missing)
[//]: # (#### Relevant Documentation:)

<<<<<<< HEAD
### *Add SSH timeout to vROps operations*

Use the newly introduced SSH timeout common configuration in vROps push/pull operations.

#### Previous Behavior

SSH operations have no timeout which in certain scenarios results in hanging push/pull operation.

#### New Behavior

SSH operations use the configured (or default) timeout value and if reached - the push/pull operation fails.
=======
### *Add `Workflow` to XML based archetypes path for Workflows content*

#### Previous Behavior
The XML based archetypes were missing `Workflow` folder in their path which results in creating duplicate content in separate folder in source code after pushing to Orchestrator and after that pulling the same package.

#### New Behavior
The XML based archetypes now create proper folder path and after pulling from Orchestrator content is updated and not duplicated in a separate folder.
>>>>>>> 6eefa445

## Upgrade procedure

[//]: # (Explain in details if something needs to be done)<|MERGE_RESOLUTION|>--- conflicted
+++ resolved
@@ -47,7 +47,6 @@
 [//]: # (Optional But higlhy recommended Specify *NONE* if missing)
 [//]: # (#### Relevant Documentation:)
 
-<<<<<<< HEAD
 ### *Add SSH timeout to vROps operations*
 
 Use the newly introduced SSH timeout common configuration in vROps push/pull operations.
@@ -59,7 +58,7 @@
 #### New Behavior
 
 SSH operations use the configured (or default) timeout value and if reached - the push/pull operation fails.
-=======
+
 ### *Add `Workflow` to XML based archetypes path for Workflows content*
 
 #### Previous Behavior
@@ -67,7 +66,6 @@
 
 #### New Behavior
 The XML based archetypes now create proper folder path and after pulling from Orchestrator content is updated and not duplicated in a separate folder.
->>>>>>> 6eefa445
 
 ## Upgrade procedure
 
