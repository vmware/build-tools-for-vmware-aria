[//]: # (VERSION_PLACEHOLDER DO NOT DELETE)
[//]: # (Used when working on a new release. Placed together with the Version.md)
[//]: # (Nothing here is optional. If a step must not be performed, it must be said so)
[//]: # (Do not fill the version, it will be done automatically)
[//]: # (Quick Intro to what is the focus of this release)

## Breaking Changes

[//]: # (### *Breaking Change*)
[//]: # (Describe the breaking change AND explain how to resolve it)
[//]: # (You can utilize internal links /e.g. link to the upgrade procedure, link to the improvement|deprecation that introduced this/)

## Deprecations

[//]: # (### *Deprecation*)
[//]: # (Explain what is deprecated and suggest alternatives)
[//]: # (Features -> New Functionality)

## Features

[//]: # (### *Feature Name*)
[//]: # (Describe the feature)
[//]: # (Optional But higlhy recommended Specify *NONE* if missing)
[//]: # (#### Relevant Documentation:)

### Support of ordering of Aria Operations (vROPs) policies by priority

Aria Operations (vROPs) since version 8.17.0 supports ordering policies by priority. If the target server has Aria Operations version 8.17 and later the policies will be ordered by priority during pushing of policies to the server as they appear in the content.yaml file with the first policy with highest priority and the last one with lowest priority, hence making possible to control the priority of the policies in the configuration file. If the Aria Operation server version is older no ordering by priority will be done during pushing of policies (in order to maintain backwards compatibility).
Note that the default policy will not be part of priority order list due to limitation of Aria Operations product.

Example content.yaml file with policies ordered by priority.

```yaml
policy:
- "Policy 1"
- "Policy 2"
- "Policy 3"
```

If the Aria Operations server is 8.17.0 and later during push the policies will be ordered by priority as follows:

1. "Policy 1" (top priority)
2. "Policy 2"
3. "Policy 3" (lowest priority)

### Support of project scope / organization during import of content sharing policies

[//]: # (Improvements -> Bugfixes/hotfixes or general improvements)

### VROTSC Upgrade the ts version from 3.8.3 to 5.4.5

## Improvements

[//]: # (### *Improvement Name* )
[//]: # (Talk ONLY regarding the improvement)
[//]: # (Optional But higlhy recommended)
[//]: # (#### Previous Behavior)
[//]: # (Explain how it used to behave, regarding to the change)
[//]: # (Optional But higlhy recommended)
[//]: # (#### New Behavior)
[//]: # (Explain how it behaves now, regarding to the change)
[//]: # (Optional But higlhy recommended Specify *NONE* if missing)
[//]: # (#### Relevant Documentation:)

<<<<<<< HEAD
=======
### Updated documentation to specify Java 17 as the required version

#### Previous Behavior

Required Java version mentioned in the documentation was Java 8.

#### Current Behavior

Required Java version updated to Java 17 in the documentation.

>>>>>>> b2ddc31e
## Upgrade procedure

[//]: # (Explain in details if something needs to be done)<|MERGE_RESOLUTION|>--- conflicted
+++ resolved
@@ -62,8 +62,6 @@
 [//]: # (Optional But higlhy recommended Specify *NONE* if missing)
 [//]: # (#### Relevant Documentation:)
 
-<<<<<<< HEAD
-=======
 ### Updated documentation to specify Java 17 as the required version
 
 #### Previous Behavior
@@ -74,7 +72,6 @@
 
 Required Java version updated to Java 17 in the documentation.
 
->>>>>>> b2ddc31e
 ## Upgrade procedure
 
 [//]: # (Explain in details if something needs to be done)