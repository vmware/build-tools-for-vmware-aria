[//]: # (VERSION_PLACEHOLDER DO NOT DELETE)
[//]: # (Used when working on a new release. Placed together with the Version.md)
[//]: # (Nothing here is optional. If a step must not be performed, it must be said so)
[//]: # (Do not fill the version, it will be done automatically)
[//]: # (Quick Intro to what is the focus of this release)

## Breaking Changes

[//]: # (### *Breaking Change*)
[//]: # (Describe the breaking change AND explain how to resolve it)
[//]: # (You can utilize internal links /e.g. link to the upgrade procedure, link to the improvement|deprecation that introduced this/)

<<<<<<< HEAD
### *Polyglot projects will not try to fix mistakes due to issues with the manifest*

Before, the `polyglot.json` could be defined like this:

```json5
{
  "platform": {
    "runtime": "nodejs", // Here, this makes sense only for `ABX` projects, but not `vro` ones, which this is, looking 5 rows down
    "action": "auto",  
    "tags": [],
    "entrypoint": "out/handler.handler"
  },
  "vro": {
    "module": "com.vmware.pscoe.templates.buildtoolsforvmwareariasamples",
    "inputs": {
      "limit": "number",
      "vraEndpoint": "CompositeType(host:string,base:string):VraEndpointType"
    },
    "outputType": "Array/string"
  },
  "files": ["%out", "!**/package.json", "!**/polyglot.json", "!**/tsconfig.json"]
}
```
That would result the build tools to compile this correctly and default to using `node:12`.

Now, however, you have to define the `runtime` correctly as `node:12` if you want this to work.

This applies for automatic fixes for `vro` and `abx` types.
=======
### *Policy Templates's `templateVersion` is now mandatory*

`@PolicyTemplate` decorators now **must** specify a `templateVersion`.

The possible options are `v1` and `v2` (you can also see this in the definitions).

```ts
@PolicyTemplate({
  name: "Sample Policy",
  path: "MyOrg/MyProject",
  templateVersion: "v2", // This is now mandatory
  variables: { /* ... */ },
  elements: { /* ... */}
})
```
>>>>>>> b06c33b8

## Deprecations

[//]: # (### *Deprecation*)
[//]: # (Explain what is deprecated and suggest alternatives)

### *Deprecation of vRA 7 archetype*

The vRA 7 Archetype and all related plugins/mojos/code are removed due to the fact that vRA 7 is Out Of Support.

The suggested alternative is to use version 2.44.0 of the toolchain. That is the last version that supports vRA7

### *Deprecation of vRA 7 types*

The `o11n-plugin-vcac` and `o11n-plugin-vcacafe` types are also removed.

### *Deprecated Regional Content*

The Regional content supported in previous versions of Build Tools for Aria has been removed. Unfortunately that part of the build tools never functioned the way we wanted it to, and managing the "infrastructure" tab in Assembler is no longer something we want to do as it contradicts the principles behind the `vra-ng` archetype.

As an alternative, we suggest you use some sort of install workflow to manage them.

## Features

[//]: # (### *Feature Name*)
[//]: # (Describe the feature)
[//]: # (Optional But higlhy recommended Specify *NONE* if missing)
[//]: # (#### Relevant Documentation:)

[//]: # (Improvements -> Bugfixes/hotfixes or general improvements)

## Improvements

[//]: # (### *Improvement Name* )
[//]: # (Talk ONLY regarding the improvement)
[//]: # (Optional But higlhy recommended)
[//]: # (#### Previous Behavior)
[//]: # (Explain how it used to behave, regarding to the change)
[//]: # (Optional But higlhy recommended)
[//]: # (#### New Behavior)
[//]: # (Explain how it behaves now, regarding to the change)
[//]: # (Optional But higlhy recommended Specify *NONE* if missing)
[//]: # (#### Relevant Documentation:)

## Upgrade procedure

<<<<<<< HEAD
[//]: # (Explain in details if something needs to be done)

### *Polyglot projects using `nodejs` as a runtime for a `vro` project need to be migrated*

1. Look for all of your polyglot projects made for `vro`.
2. Look for `nodejs` runtimes and change them to `node:12`.
3. Look for `powershell` runtimes and change them to `powercli:11-powershell-6.2`
4. Look for `python` runtimes and change them to `python:3.7`

Note:

You don't need to migrate projects if they are `abx` based. `nodejs` is the correct value for `abx` projects.

### *Polyglot projects using vro runtimes for abx projects need to be migrated*

1. Take a look at the documentation for the available runtimes
2. Correctly set the `vro` runtime you want to use instead of the `abx`
3. `nodejs`, `powershell` or `python` only
=======
### *Migrate PolicyTemplates*

Search your projects that use `@PolicyTemplate` decorator. The `templateVersion` property is now required. Check on top for possible values
>>>>>>> b06c33b8
<|MERGE_RESOLUTION|>--- conflicted
+++ resolved
@@ -10,7 +10,6 @@
 [//]: # (Describe the breaking change AND explain how to resolve it)
 [//]: # (You can utilize internal links /e.g. link to the upgrade procedure, link to the improvement|deprecation that introduced this/)
 
-<<<<<<< HEAD
 ### *Polyglot projects will not try to fix mistakes due to issues with the manifest*
 
 Before, the `polyglot.json` could be defined like this:
@@ -39,7 +38,7 @@
 Now, however, you have to define the `runtime` correctly as `node:12` if you want this to work.
 
 This applies for automatic fixes for `vro` and `abx` types.
-=======
+
 ### *Policy Templates's `templateVersion` is now mandatory*
 
 `@PolicyTemplate` decorators now **must** specify a `templateVersion`.
@@ -55,7 +54,6 @@
   elements: { /* ... */}
 })
 ```
->>>>>>> b06c33b8
 
 ## Deprecations
 
@@ -102,9 +100,6 @@
 
 ## Upgrade procedure
 
-<<<<<<< HEAD
-[//]: # (Explain in details if something needs to be done)
-
 ### *Polyglot projects using `nodejs` as a runtime for a `vro` project need to be migrated*
 
 1. Look for all of your polyglot projects made for `vro`.
@@ -121,8 +116,7 @@
 1. Take a look at the documentation for the available runtimes
 2. Correctly set the `vro` runtime you want to use instead of the `abx`
 3. `nodejs`, `powershell` or `python` only
-=======
+
 ### *Migrate PolicyTemplates*
 
-Search your projects that use `@PolicyTemplate` decorator. The `templateVersion` property is now required. Check on top for possible values
->>>>>>> b06c33b8
+Search your projects that use `@PolicyTemplate` decorator. The `templateVersion` property is now required. Check on top for possible values