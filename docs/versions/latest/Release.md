[//]: # (VERSION_PLACEHOLDER DO NOT DELETE)
[//]: # (Used when working on a new release. Placed together with the Version.md)
[//]: # (Nothing here is optional. If a step must not be performed, it must be said so)
[//]: # (Do not fill the version, it will be done automatically)
[//]: # (Quick Intro to what is the focus of this release)

## Breaking Changes
[//]: # (### *Breaking Change*)
[//]: # (Describe the breaking change AND explain how to resolve it)
[//]: # (You can utilize internal links /e.g. link to the upgrade procedure, link to the improvement|deprecation that introduced this/)



## Deprecations
[//]: # (### *Deprecation*)
[//]: # (Explain what is deprecated and suggest alternatives)



[//]: # (Features -> New Functionality)
## Features
[//]: # (### *Feature Name*)
[//]: # (Describe the feature)
[//]: # (Optional But higlhy recommended Specify *NONE* if missing)
[//]: # (#### Relevant Documentation:)



[//]: # (Improvements -> Bugfixes/hotfixes or general improvements)
## Improvements

<<<<<<< HEAD
### *vrealize:clean will not fail if store does not support it* 
When we perform `mvn vrealize:clean -DincludeDependencies=true -DcleanUpOldVersions=true -DcleanUpLastVersion=false -PPROFILE_NAME`
some stores do not support cleaning or have not implemented it.

#### Previous Behavior
Previously in case of an unsupported store, the process would fail with either UnsupportedOperationException or NotImplementedException,
since the exception was never handled in the vrealize CleanMojo

#### New Behavior
UnsupportedOperationException is now being caught (NotImplementedException as well since it's a child) and a warning is logged instead.
The process is allowed to continue.

#### Relevant Documentation:

* [Vrealize Clean](./Components/Archetypes/General/Goals/Vrealize%20Clean.md)
=======
### *Ability to deploy base package to artifactory*
It's expected that you can deploy all Build Tools for VMware Aria projects to artifactory and to local maven repository

#### Previous Behavior
When you trigger `mvn clean package install deploy` against base package, the build will fail

#### New Behavior
When you trigger `mvn clean package install deploy` against base package, the build will succeed and will deploy the package to artifactory server and to local maven repository.

#### Relevant Documentation:
None
>>>>>>> 01b00341

## Upgrade procedure:
[//]: # (Explain in details if something needs to be done)

[//]: # (## Changelog:)
[//]: # (Pull request links)<|MERGE_RESOLUTION|>--- conflicted
+++ resolved
@@ -29,7 +29,6 @@
 [//]: # (Improvements -> Bugfixes/hotfixes or general improvements)
 ## Improvements
 
-<<<<<<< HEAD
 ### *vrealize:clean will not fail if store does not support it* 
 When we perform `mvn vrealize:clean -DincludeDependencies=true -DcleanUpOldVersions=true -DcleanUpLastVersion=false -PPROFILE_NAME`
 some stores do not support cleaning or have not implemented it.
@@ -45,7 +44,9 @@
 #### Relevant Documentation:
 
 * [Vrealize Clean](./Components/Archetypes/General/Goals/Vrealize%20Clean.md)
-=======
+
+
+
 ### *Ability to deploy base package to artifactory*
 It's expected that you can deploy all Build Tools for VMware Aria projects to artifactory and to local maven repository
 
@@ -57,7 +58,6 @@
 
 #### Relevant Documentation:
 None
->>>>>>> 01b00341
 
 ## Upgrade procedure:
 [//]: # (Explain in details if something needs to be done)
