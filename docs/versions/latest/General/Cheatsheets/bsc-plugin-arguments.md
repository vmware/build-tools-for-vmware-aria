<<<<<<< HEAD
Name: bsc-package-maven-plugin
Description: Build Tools for VMware Aria provides development and release
  management tools for implementing automation solutions based on the VMware
  Aria Suite and VMware Cloud Director. The solution enables Virtual
  Infrastructure Administrators and Automation Developers to use standard
  DevOps practices for managing and deploying content.
Group Id: com.vmware.pscoe.maven.plugins
Artifact Id: bsc-package-maven-plugin
Version: 2.29.3-SNAPSHOT
Goal Prefix: bsc

This plugin has 1 goal:

bsc:package
  Description: (no description available)
  Implementation: com.vmware.pscoe.maven.plugins.BasicPackageMojo
  Language: java
  Bound to phase: package

  Available parameters:

    project (Default: ${project})
      (no description available)

=======
[ERROR] 
[ERROR] groupId: 'com.vmware.pscoe.maven.plugins'
[ERROR] artifactId: 'bsc-package-maven-plugin'
[ERROR] version: '2.30.1-SNAPSHOT': Plugin com.vmware.pscoe.maven.plugins:bsc-package-maven-plugin:2.30.1-SNAPSHOT or one of its dependencies could not be resolved: Could not find artifact com.vmware.pscoe.maven.plugins:bsc-package-maven-plugin:jar:2.30.1-SNAPSHOT
[ERROR] -> [Help 1]
[ERROR] 
[ERROR] To see the full stack trace of the errors, re-run Maven with the -e switch.
[ERROR] Re-run Maven using the -X switch to enable full debug logging.
[ERROR] 
[ERROR] For more information about the errors and possible solutions, please read the following articles:
[ERROR] [Help 1] http://cwiki.apache.org/confluence/display/MAVEN/MojoExecutionException
>>>>>>> bd5f3d0b
<|MERGE_RESOLUTION|>--- conflicted
+++ resolved
@@ -1,29 +1,3 @@
-<<<<<<< HEAD
-Name: bsc-package-maven-plugin
-Description: Build Tools for VMware Aria provides development and release
-  management tools for implementing automation solutions based on the VMware
-  Aria Suite and VMware Cloud Director. The solution enables Virtual
-  Infrastructure Administrators and Automation Developers to use standard
-  DevOps practices for managing and deploying content.
-Group Id: com.vmware.pscoe.maven.plugins
-Artifact Id: bsc-package-maven-plugin
-Version: 2.29.3-SNAPSHOT
-Goal Prefix: bsc
-
-This plugin has 1 goal:
-
-bsc:package
-  Description: (no description available)
-  Implementation: com.vmware.pscoe.maven.plugins.BasicPackageMojo
-  Language: java
-  Bound to phase: package
-
-  Available parameters:
-
-    project (Default: ${project})
-      (no description available)
-
-=======
 [ERROR] 
 [ERROR] groupId: 'com.vmware.pscoe.maven.plugins'
 [ERROR] artifactId: 'bsc-package-maven-plugin'
@@ -34,5 +8,4 @@
 [ERROR] Re-run Maven using the -X switch to enable full debug logging.
 [ERROR] 
 [ERROR] For more information about the errors and possible solutions, please read the following articles:
-[ERROR] [Help 1] http://cwiki.apache.org/confluence/display/MAVEN/MojoExecutionException
->>>>>>> bd5f3d0b
+[ERROR] [Help 1] http://cwiki.apache.org/confluence/display/MAVEN/MojoExecutionException