--- conflicted
+++ resolved
@@ -13,11 +13,7 @@
 ## Features
 
 
-<<<<<<< HEAD
 ### *Support for push of Orchestrator packages to VCF9*
-=======
-### *Support for push/pull of Orchestrator packages to VCF9
->>>>>>> e4bb745f
 
 Push/pull of different Orchestrator package types to VCF 9 is now supported. This includes:
 * actions-package
@@ -28,11 +24,7 @@
 * <vro.username>admin@System</vro.username> - This results in code push via the Provider administrative user "admin"
 * <vro.username>configurationadmin@Classic</vro.username> - This results in code push via the Classic organization administrative user "configurationadmin"
 
-<<<<<<< HEAD
 ### *Support for push of `vra-ng` packages to Classic organization in VCF9*
-=======
-### *Support for push/pull of `vra-ng` packages to Classic organization in VCF9
->>>>>>> e4bb745f
 
 Push/pull of `vra-ng` package types to/from VCF 9 Classic organization is now supported.
 
