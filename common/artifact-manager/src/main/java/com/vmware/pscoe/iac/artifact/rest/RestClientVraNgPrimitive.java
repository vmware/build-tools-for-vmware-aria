--- conflicted
+++ resolved
@@ -3010,17 +3010,9 @@
 	}
 
 	/**
-<<<<<<< HEAD
 	 * Creates Content Sharing Policy.
 	 * 
 	 * @param csPolicy policy data to create
-	 * @throws URISyntaxException throws URI syntax exception incase of invalid URI
-=======
-	 * Gets the name of the content sharing policy item.
-	 *
-	 * @param id It of the CATALOG_SOURCE_IDENTIFIER
-	 * @return name String
->>>>>>> 9be9dfd8
 	 */
 	private String getUserEntitlementItemName(final String id) {
 		try {
@@ -3046,10 +3038,9 @@
 	}
 
 	/**
-	 * Gets item for content sharing policy item.
-	 *
-	 * @param name name of the CATALOG_SOURCE_IDENTIFIER
-	 * @return id
+	 * Update Content Sharing Policy.
+	 * 
+	 * @param csPolicy policy data to update
 	 */
 	private String getUserEntitlementItemId(final String name) {
 		try {
@@ -3075,12 +3066,7 @@
 	/**
 	 * Creates Content Sharing Policy.
 	 * 
-<<<<<<< HEAD
-	 * @param csPolicy policy data to update
-	 * @throws URISyntaxException throws URI syntax exception incase of invalid URI
-=======
 	 * @param csPolicy policy data to create
->>>>>>> 9be9dfd8
 	 */
 	public void createContentSharingPolicyPrimitive(final VraNgContentSharingPolicy csPolicy)
 			throws URISyntaxException {
