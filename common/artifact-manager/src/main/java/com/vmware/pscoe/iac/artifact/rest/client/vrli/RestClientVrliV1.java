--- conflicted
+++ resolved
@@ -47,12 +47,9 @@
 
 public class RestClientVrliV1 extends AbstractRestClientVrli {
 	private static final String API_PREFIX = "/api/v1";
-<<<<<<< HEAD
 	private static final String RESOURCE_KIND_KEY = "resourceKindKey";
 	private static final String RESOURCE_KIND_KEYS_SPLIT_KEY = "&";
 	private static final String RESOURCE_KIND_KEY_SPLIT_KEY = "=";
-=======
->>>>>>> aeb2156b
 
 	public RestClientVrliV1(ConfigurationVrli configuration, RestTemplate restTemplate) {
 		super(API_PREFIX, configuration, restTemplate);
@@ -197,8 +194,10 @@
 			throw new RuntimeException(String.format("Unable to find resource type '%s' for vROPs enabled alert: '%s' on the target vROPs system", RESOURCE_KIND_KEY, alert.getName()));
 		}
 		List<String> types = Arrays.asList(resourceTypes.get().split(RESOURCE_KIND_KEY_SPLIT_KEY));
+		if (types.isEmpty()) {
+			throw new RuntimeException(String.format("Unable to to extract vROPs resource kind type for alert '%s'", alert.getName()));			
+		}		
 		String targetResourceType = types.get(types.size() - 1);
-
 		Optional<ResourcesDTO.ResourceList> targetResource = resourceDto.getResourceList().stream()
 				.filter(item -> item.getResourceKey().getResourceKindKey().equalsIgnoreCase(targetResourceType)).findFirst();
 		if (!targetResource.isPresent()) {
