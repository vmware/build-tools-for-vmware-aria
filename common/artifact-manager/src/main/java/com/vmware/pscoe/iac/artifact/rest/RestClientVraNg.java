--- conflicted
+++ resolved
@@ -1289,7 +1289,6 @@
 	}
 
 	/**
-<<<<<<< HEAD
 	 * updateContentSharingPolicy.
 	 * 
 	 * @param csPolicy content sharing policy
@@ -1304,8 +1303,6 @@
 	}
 
 	/**
-=======
->>>>>>> 9be9dfd8
 	 * getContentSharingPolicy.
 	 * 
 	 * @param policyId content sharing policy id
