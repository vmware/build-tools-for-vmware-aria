--- conflicted
+++ resolved
@@ -108,13 +108,9 @@
 		Map<String, VraNgSubscription> subscriptionsOnServer = this.getAllSubscriptions();
 
 		for (String subscriptionId : subscriptionsOnServer.keySet()) {
-<<<<<<< HEAD
 			storeSubscriptionOnFilesystem(
 					vraNgPackage,
 					subscriptionsOnServer.get(subscriptionId).getName(),
-=======
-			storeSubscriptionOnFilesystem(vraNgPackage, subscriptionsOnServer.get(subscriptionId).getName(),
->>>>>>> 0d613d85
 					subscriptionsOnServer.get(subscriptionId).getJson());
 		}
 	}
@@ -140,13 +136,9 @@
 						"Subscription with name [" + subscriptionName + "] doesn't exist on the remote");
 			}
 			String subscriptionId = namesToIdsOnServer.get(subscriptionName);
-<<<<<<< HEAD
 			storeSubscriptionOnFilesystem(
 					vraNgPackage,
 					subscriptionName,
-=======
-			storeSubscriptionOnFilesystem(vraNgPackage, subscriptionName,
->>>>>>> 0d613d85
 					subscriptionsOnServer.get(subscriptionId).getJson());
 		}
 	}
@@ -291,23 +283,15 @@
 
 		JsonElement runnableIdElement = subscriptionJsonElement.get("runnableId");
 		List<AbxAction> actions = restClient.getAllAbxActions().stream()
-<<<<<<< HEAD
-				.filter(a -> a.id.equals(runnableIdElement.getAsString()))
+				.filter(a -> a.getId().equals(runnableIdElement.getAsString()))
 				.collect(Collectors.toList());
-=======
-				.filter(a -> a.getId().equals(runnableIdElement.getAsString())).collect(Collectors.toList());
->>>>>>> 0d613d85
 
 		if (actions.size() == 0) {
 			throw new RuntimeException("Abx actions with the specified Id can not be found");
 		}
 
 		subscriptionJsonElement.remove("runnableId");
-<<<<<<< HEAD
-		subscriptionJsonElement.addProperty("runnableName", actions.get(0).name);
-=======
 		subscriptionJsonElement.addProperty("runnableName", actions.get(0).getName());
->>>>>>> 0d613d85
 	}
 
 	private void substituteProjects(JsonObject content) {
