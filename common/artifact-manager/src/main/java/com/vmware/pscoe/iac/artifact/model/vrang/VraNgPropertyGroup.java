package com.vmware.pscoe.iac.artifact.model.vrang;

/*
 * #%L
 * artifact-manager
 * %%
 * Copyright (C) 2023 VMware
 * %%
 * Build Tools for VMware Aria
 * Copyright 2023 VMware, Inc.
 * 
 * This product is licensed to you under the BSD-2 license (the "License"). You may not use this product except in compliance with the BSD-2 License.  
 * 
 * This product may include a number of subcomponents with separate copyright notices and license terms. Your use of these subcomponents is subject to the terms and conditions of the subcomponent's license, as noted in the LICENSE file.
 * #L%
 */

import com.google.gson.JsonElement;
import com.google.gson.JsonObject;
import com.google.gson.JsonParser;

/**
 * Holds raw data for the property group and name to use as an identifier.
 */
public class VraNgPropertyGroup {
	/**
	 * Property group Name.
	 */
	private final String name;
	/**
	 * Property group Id.
	 */
	private String id;
	/**
	 * Property group raw JSON Data as String.
	 */
	private String rawData;
	/**
	 * Property group projectId if any.
	 */
	private String projectId;
	/**
	 * Property group organizationId.
	 */
	private String orgId;
<<<<<<< HEAD

	/**
	 * Project Id JSON key
	 */
	private static final String PROJECT_ID_KEY = "projectId";
	/**
	 * Organisation Id JSON key
	 */
	private static final String ORG_ID_KEY = "orgId";

	/**
	 * Constructor.
	 * 
=======

	/**
	 * Constructor.
>>>>>>> 96548e5f
	 * @param name
	 * @param id
	 * @param rawData
	 */
<<<<<<< HEAD
	public VraNgPropertyGroup(String name, String id, String rawData) {
		this.name = name;
		this.id = id;
		this.rawData = rawData;
		JsonObject rawDataObj = this.getRawDataAsJsonObject();
		this.projectId = rawDataObj.has(PROJECT_ID_KEY) ? rawDataObj.get(PROJECT_ID_KEY).getAsString() : "";
		this.orgId = rawDataObj.has(ORG_ID_KEY) ? rawDataObj.get(ORG_ID_KEY).getAsString() : "";
=======
	public VraNgPropertyGroup( String name, String id, String rawData ) {
		this.name		= name;
		this.id			= id;
		this.rawData	= rawData;
		JsonObject rawDataObj = this.getRawDataAsJsonObject();
		this.projectId = rawDataObj.has("projectId")? rawDataObj.get("projectId").getAsString():"";
		this.orgId =  rawDataObj.has("orgId")? rawDataObj.get("orgId").getAsString():"";
>>>>>>> 96548e5f
	}

	/**
	 * Returns the property group's JSON definition as string.
<<<<<<< HEAD
	 * 
	 * @return String
=======
	 * @return
>>>>>>> 96548e5f
	 */
	public String getRawData() {
		return rawData;
	}

	/**
	 * Modifies the rawData by setting the orgId identifier.
	 *
<<<<<<< HEAD
	 * @param value organizaion uuid
	 */
	private void setOrgIdInRawData(String value) {
		this.modifyRawData(ORG_ID_KEY, value);
=======
	 * @param orgId organizaion uuid
	 */
	public void setOrgIdInRawData(String orgId) {
		this.modifyRawData("orgId", orgId);
>>>>>>> 96548e5f
	}

	/**
	 * Modifies the rawData properties.
<<<<<<< HEAD
	 * 
	 * @param key   key
	 * @param value value
=======
>>>>>>> 96548e5f
	 */
	private void modifyRawData(String key, String value) {
		JsonObject rawDataObj = this.getRawDataAsJsonObject();

		if (rawDataObj.has(key)) {
			rawDataObj.remove(key);
		}
		rawDataObj.addProperty(key, value);

		this.rawData = rawDataObj.toString();
	}

	/**
	 * @return String
	 */
	public String getName() {
		return name;
	}

	/**
	 * @return String
	 */
	public String getId() {
		return id;
	}

	/**
	 * Sets the Id.
<<<<<<< HEAD
	 * 
	 * @param value
	 */
	public void setId(String value) {
		this.id = value;
=======
	 * @param id
	 */
	public void setId(String id) {
		this.id = id;
>>>>>>> 96548e5f

		this.modifyRawData("id", value);
	}
	/**
	 * @return String
	 */
	public String getOrgId() {
		return orgId;
	}

	/**
<<<<<<< HEAD
	 * @return String
	 */
	public String getOrgId() {
		return orgId;
	}

	/**
	 * Sets the organization id.
	 * 
	 * @param value
	 */
	public void setOrgId(String value) {
		this.orgId = value;

		this.modifyRawData(ORG_ID_KEY, value);
	}

=======
	 * Sets the organization id.
	 * @param id
	 */
	public void setOrgId(String id) {
		this.orgId = id;

		this.modifyRawData( "orgId", id );
	}
>>>>>>> 96548e5f
	/**
	 * @return String
	 */
	public String getProjectId() {
		return this.projectId;
	}

	/**
	 * Sets the project id.
<<<<<<< HEAD
	 * 
	 * @param value
	 */
	public void setProjectId(String value) {
		this.projectId = value;

		this.modifyRawData(PROJECT_ID_KEY, value);
=======
	 * @param id
	 */
	public void setProjectId(String id) {
		this.projectId = id;

		this.modifyRawData( "projectId", id );
>>>>>>> 96548e5f
	}

	/**
	 * Checks property group's organizaion id against the input value.
<<<<<<< HEAD
	 * 
	 * @param value
	 * @return true if the organization id matches the input.
=======
	 * @param value
	 * @return
>>>>>>> 96548e5f
	 */
	public boolean hasTheSameOrgId(String value) {
		JsonObject rawDataObj = this.getRawDataAsJsonObject();

<<<<<<< HEAD
		if (rawDataObj.has(ORG_ID_KEY)) {
			String rawDataProjectId = rawDataObj.get(ORG_ID_KEY).getAsString();
=======
		if (rawDataObj.has("orgId")) {
			String rawDataProjectId = rawDataObj.get("orgId").getAsString();
>>>>>>> 96548e5f
			return rawDataProjectId.equals(value);
		}
		return false;
	}

	/**
	 * Returns the property group's definition as a JsonObject instance.
<<<<<<< HEAD
	 * 
	 * @return property group definition as a JsonObject.
=======
	 * @return
>>>>>>> 96548e5f
	 */
	private JsonObject getRawDataAsJsonObject() {
		JsonElement rawDataElement = JsonParser.parseString(this.rawData);
		return rawDataElement.getAsJsonObject();
	}
}<|MERGE_RESOLUTION|>--- conflicted
+++ resolved
@@ -43,7 +43,6 @@
 	 * Property group organizationId.
 	 */
 	private String orgId;
-<<<<<<< HEAD
 
 	/**
 	 * Project Id JSON key
@@ -57,16 +56,10 @@
 	/**
 	 * Constructor.
 	 * 
-=======
-
-	/**
-	 * Constructor.
->>>>>>> 96548e5f
 	 * @param name
 	 * @param id
 	 * @param rawData
 	 */
-<<<<<<< HEAD
 	public VraNgPropertyGroup(String name, String id, String rawData) {
 		this.name = name;
 		this.id = id;
@@ -74,25 +67,12 @@
 		JsonObject rawDataObj = this.getRawDataAsJsonObject();
 		this.projectId = rawDataObj.has(PROJECT_ID_KEY) ? rawDataObj.get(PROJECT_ID_KEY).getAsString() : "";
 		this.orgId = rawDataObj.has(ORG_ID_KEY) ? rawDataObj.get(ORG_ID_KEY).getAsString() : "";
-=======
-	public VraNgPropertyGroup( String name, String id, String rawData ) {
-		this.name		= name;
-		this.id			= id;
-		this.rawData	= rawData;
-		JsonObject rawDataObj = this.getRawDataAsJsonObject();
-		this.projectId = rawDataObj.has("projectId")? rawDataObj.get("projectId").getAsString():"";
-		this.orgId =  rawDataObj.has("orgId")? rawDataObj.get("orgId").getAsString():"";
->>>>>>> 96548e5f
 	}
 
 	/**
 	 * Returns the property group's JSON definition as string.
-<<<<<<< HEAD
 	 * 
 	 * @return String
-=======
-	 * @return
->>>>>>> 96548e5f
 	 */
 	public String getRawData() {
 		return rawData;
@@ -100,28 +80,19 @@
 
 	/**
 	 * Modifies the rawData by setting the orgId identifier.
+	 * Modifies the rawData by setting the orgId identifier.
 	 *
-<<<<<<< HEAD
 	 * @param value organizaion uuid
 	 */
 	private void setOrgIdInRawData(String value) {
 		this.modifyRawData(ORG_ID_KEY, value);
-=======
-	 * @param orgId organizaion uuid
-	 */
-	public void setOrgIdInRawData(String orgId) {
-		this.modifyRawData("orgId", orgId);
->>>>>>> 96548e5f
 	}
 
 	/**
 	 * Modifies the rawData properties.
-<<<<<<< HEAD
 	 * 
 	 * @param key   key
 	 * @param value value
-=======
->>>>>>> 96548e5f
 	 */
 	private void modifyRawData(String key, String value) {
 		JsonObject rawDataObj = this.getRawDataAsJsonObject();
@@ -150,30 +121,16 @@
 
 	/**
 	 * Sets the Id.
-<<<<<<< HEAD
 	 * 
 	 * @param value
 	 */
 	public void setId(String value) {
 		this.id = value;
-=======
-	 * @param id
-	 */
-	public void setId(String id) {
-		this.id = id;
->>>>>>> 96548e5f
 
 		this.modifyRawData("id", value);
 	}
-	/**
-	 * @return String
-	 */
-	public String getOrgId() {
-		return orgId;
-	}
 
 	/**
-<<<<<<< HEAD
 	 * @return String
 	 */
 	public String getOrgId() {
@@ -191,16 +148,6 @@
 		this.modifyRawData(ORG_ID_KEY, value);
 	}
 
-=======
-	 * Sets the organization id.
-	 * @param id
-	 */
-	public void setOrgId(String id) {
-		this.orgId = id;
-
-		this.modifyRawData( "orgId", id );
-	}
->>>>>>> 96548e5f
 	/**
 	 * @return String
 	 */
@@ -210,7 +157,6 @@
 
 	/**
 	 * Sets the project id.
-<<<<<<< HEAD
 	 * 
 	 * @param value
 	 */
@@ -218,37 +164,19 @@
 		this.projectId = value;
 
 		this.modifyRawData(PROJECT_ID_KEY, value);
-=======
-	 * @param id
-	 */
-	public void setProjectId(String id) {
-		this.projectId = id;
-
-		this.modifyRawData( "projectId", id );
->>>>>>> 96548e5f
 	}
 
 	/**
 	 * Checks property group's organizaion id against the input value.
-<<<<<<< HEAD
 	 * 
 	 * @param value
 	 * @return true if the organization id matches the input.
-=======
-	 * @param value
-	 * @return
->>>>>>> 96548e5f
 	 */
 	public boolean hasTheSameOrgId(String value) {
 		JsonObject rawDataObj = this.getRawDataAsJsonObject();
 
-<<<<<<< HEAD
 		if (rawDataObj.has(ORG_ID_KEY)) {
 			String rawDataProjectId = rawDataObj.get(ORG_ID_KEY).getAsString();
-=======
-		if (rawDataObj.has("orgId")) {
-			String rawDataProjectId = rawDataObj.get("orgId").getAsString();
->>>>>>> 96548e5f
 			return rawDataProjectId.equals(value);
 		}
 		return false;
@@ -256,12 +184,8 @@
 
 	/**
 	 * Returns the property group's definition as a JsonObject instance.
-<<<<<<< HEAD
 	 * 
 	 * @return property group definition as a JsonObject.
-=======
-	 * @return
->>>>>>> 96548e5f
 	 */
 	private JsonObject getRawDataAsJsonObject() {
 		JsonElement rawDataElement = JsonParser.parseString(this.rawData);
