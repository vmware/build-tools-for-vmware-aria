--- conflicted
+++ resolved
@@ -1,11 +1,7 @@
 ### Enhancements
-<<<<<<< HEAD
 [docs] IAC-800 - Document TS Array functions behaviour and recommended typization approach.
-[artifact-manager] IAC-802 - Republish the same tenants on VCD Plugin upgrade.
-=======
-* [docs] IAC-800 - Document TS Array functions behaviour and recommended typization approach.
 * [vropkg] IAC-793 / Support for vRO custom interaction forms in the vRO package during parsing and serializing.
->>>>>>> 78f8ab78
+* [artifact-manager] IAC-802 - Republish the same tenants on VCD Plugin upgrade.
 
 ### Fixes
 * [packages/ecmascript] IAC-803 / Updated `Array.from()` to create shallow clone and to properly handle string, Map and Set input.
