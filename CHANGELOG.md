--- conflicted
+++ resolved
@@ -2,11 +2,8 @@
 * [vro-types] Declared new type VcVirtualPCIPassthroughBackingInfo = VcVirtualDeviceBackingInfo & VcVirtualPCIPassthroughDeviceBackingInfo
 
 ### Fixes
-<<<<<<< HEAD
 * [actions-package] github issue# 73 is addressed. Solution is to replace line breaks in description by space
-=======
 * [vro-scripting-api] 110 / Mocking for configuration elements is incorrect
->>>>>>> 0f4bcbf4
 * [artifact-manager] Exporting vROps dashboards fails if metadata folder is not created
 * [artifact-manager] 108 / Pushing and pulling from/to vRA 8.12 fails with buildtools 2.32.0
 
