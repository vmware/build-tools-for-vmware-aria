### Enhancements
<<<<<<< HEAD
* [artifact-manager] 104 / Deprecated Cloud Template Versioning
=======
* [vro-types] Declared new type VcVirtualPCIPassthroughBackingInfo = VcVirtualDeviceBackingInfo & VcVirtualPCIPassthroughDeviceBackingInfo
>>>>>>> 0f4bcbf4

### Fixes
* [vro-scripting-api] 110 / Mocking for configuration elements is incorrect
* [artifact-manager] Exporting vROps dashboards fails if metadata folder is not created
* [artifact-manager] 108 / Pushing and pulling from/to vRA 8.12 fails with buildtools 2.32.0

## v2.33.0 - 02 Jun 2023

### Fixes
* [vrotest] IAC-777 / Package Build Failing - typescript folder build error due to forcing of newer version of the terser devDependency
* [vro-types] Fixed definitions of RESTHost, XMLManager and HTTPBasicAuthentication to align with actual Orchestrator behaviour
* [maven-plugins] IAC-706 / Package Build Failing - Typescript transpilation failed since Command line is too long

## v2.32.0 - 11 May 2023

### Fixes
* [artifact-manager] 72 / Fixed domain detection to start from the last `@`, rather than the first.

### Enhancements
* [package-installer] IAC-728 / Deprecate ```vro_delete_include_dependencies``` flag  
* [package-installer] IAC-591 / Added backup functionalities for vRO packages that will be imported
* [maven] 87 / npm installation will now throw in case of a failure
* [artifact-manager] IAC-765 / Add Support for Blueprint Custom Form Serialization/Deserialization

## v2.31.2 - 20 Apr 2023

### Enhancements
* [artifact-manager] IAC-758 / Migrate build to JDK 17
### Fixes
* [vRA-NG] IAC-743 / Can't pull resource actions of different resource type with same name
* [artifact-manager] IAC-766 / Fix push fatal error: net.minidev.json.parser.ParseException: Malicious payload ...

## v2.31.1 - 05 Apr 2023

### Fixes
* [package-installer] IAC-732 / Installer Should Ask if vRO is Embedded
* [vrotsc] IAC-755 / *.helper.ts files will now be excluded from type definitions

## v2.31.0 - 29 Mar 2023

### Fixes
* [vrotest] IAC-742 / *.helper.[tj]s files will now be excluded from code coverage reports

### Enhancements
* [artifact-manager] IAC-693 / vRBT to support new content sharing policies.

## v2.30.0 - 10 Mar 2023

### Fixes
* [vropkg] vropkg-not-working-offline / vropkg had a missing dependency that was not bundled
* [artifact-manager] IAC-748 / Change project id between organizations to use restClient instead of config.

### Enhancements
* [polyglot] IAC-604 / vRBT to support downloading powershell modules through 'Ssl3' | 'Tls' | 'Tls11' | 'Tls12' | 'Tls13' .
* [polyglot] IAC-604 / Using Import-Module must always be in the format of Import-Module ```<module name>``` without -Name and ; at the end of the line to avoid confusion .
* [base-package] IAC-746 / Make base packages (ssh project) deployable to artifactory server and local maven repository
* [core] IAC-718 / All pom.xml should inherit a single pom.xml. All pom.xml-s are now children or grand-children of ./pom.xml. Project version is stored only in the 'revision' property.
* [core] IAC-719 / Prepare for maven central. Add needed plugins: maven-javadoc-plugin, maven-gpg-plugin, and maven-source-plugin
* [artifact-manager] IAC-733 / Add an Option for Overwriting Existing vRLI Content Packs.
* [artifact-manager] IAC-741 / mvn vrealize:clean now will not fail if not supported
* [artifact-manager] IAC-745 / VRLI Alerts Fallback Object Set to LogInsight Only During Push

## v2.29.2 - 24 Feb 2023

### Enhancements
* [maven-plugins-vrli] IAC-741 / Use new v2 API when working with vRLI 8.8+ content. The feature is marked as experimental because v2 API is Technical Preview.
## v2.29.1 - 15 Feb 2023

### Fixes
* [package-installer] IAC-713 / Installer doesn't ask for all required information about importing vRА
* [polyglotpkg] IAC-712 / Enabled unit testing phase for npm lib projects, fix abx and polyglot pkg to be backward compatible
* [polyglotpkg] IAC-712 / Updated project dependencies to not trigger build errors when combined with typescript-project-all projects.

## v2.29.0 - 27 Jan 2023

### Fixes
* [artifact-manager] IAC-708 / Updated commons-text version to 1.10.0
* [maven-plugins-vrli] IAC-711 / Pulling LogInsight content packs fails

## v2.28.0 - 23 Jan 2023

### Enhancements
* [artifact-manager] IAC-671 / vRBT to support sending UTF-8 content in regards to vRA-NG projects.
* [artifact-manager] IAC-671 / vRA-NG content (Content Sources, Custom Forms, Catalog Items .. ) now support "." in their names.
* [polyglot] IAC-626 / The Polyglot archetype now works with multiple packages instead of just one.

### Fixes
* [artifact-manager] IAC-553 / Fixed importing of property groups with different project scope.
* [vrotest] IAC-696 / Fixed Error massage while executing vro unit tests
* [release] IAC-682 / Removed unused bamboospec.java file, enable batch mode during release, update pom.xml structure to match the filesystem relative paths, update project dependencies.
* [vRA-NG] IAC-692 / vra-ng:pull throws NullPointerException for missing properties in the vra/content.yaml
* [vrotest] IAC-705 / Add implementation for System.sleep and System.waitUntil
* [MVN] IAC-686 / Add implementation for polyglot packages to be published in JFrog when deploy command is executed.

## v2.27.0 - 15 Dec 2022

### Enhancements
* [build-tools-for-aria] IAC-666 / Update documentation to use approved project name `Build Tools for VMware Aria`
* [build-tools-for-aria] IAC-622 / Added the ability to skip install-node-deps and cleaning node_modules during mvn clean lifecycle step by passing the flag skipInstallNodeDeps. If node_modules folder doesn't exist, then this flag is ineffective. This is done, to make sure that build shouldn't fail, because of this flag in any case.
* [ts-autogen] IAC-618 Removed the ts-autogen archtype, as this is causing the issue to make the toolchain opensource/public
* [documentation] IAC-675/ Added documentation for unit testing
* [artifact-manager] IAC-644 / Add support for the following ABX properties: memoryLimitMb, timeoutSec, provider(Faas provider), shared(Share with all projects in this organization), inputSecrets(Secret), inputConstants(Action constant).

### Fixes
* [installer] IAC-437 / Fixed Installer Skips Steps Under Mac OS
* [installer] IAC-584 / Fixed Interactive Installer Doesn't Ask if vRO is embedded
* [installer] IAC-669 / NPE in case user provides non-existing project name during installation
* [artifact-manager] IAC-663 / vRA NG fails to release existing blueprint version
* [vRA] IAC-633 / Fixed vRA authentication to respect refresh token in configuration

## v2.26.4 - 13 Oct 2022

### Fixes
* [artifact-manager, store] IAC-637 / Fixed VraNgCustomResourceStore when updating Custom Resource after initial deletion failed
* [vrotsc] IAC-606 / Constants are being exported correctly now
* [vro-types] Added distinguishedName property to the AD_Computer and AD_OrganizationalUnit interfaces
* [artifact-manager] IAC-639 / Blueprints cannot be imported when they have "." in thier names
* [custom-resources] Fix Custom Resource Second Day action name validation
* [artifact-manager] IAC-638 / Property groups are now correctly updated
* [artifact-manager] CustomResources now respect if orgName is set instead of orgId

### Enhancements
* [artifact-manager,package-installer] IAC-564 / Add prompt for vrang_proxy when package-installer is run without environment.properties file

## v2.26.3 - 24 Aug 2022

### Fixes
* [artifact-manager] IAC-623 / Fixed pushing of catalog items that had custom forms defined.
* [vRA-NG] IAC-625 / Pulling blueprints with multiple versions on vRA 8.9 results in error.

## v2.26.2 - 16 Aug 2022

### Fixes
* [vRA-NG] IAC-620 vRA-NG push will now release the blueprint if no versions.json is present
* [documentation] IAC-621/Fixed the Release.md template so it's more concise when sed is used to remove the Comments.
* [artifact-manager] IAC-621/ Fixed vRA Custom Resources With Day-2 actions importing in vRA 8.8.2

## v2.26.1 - 29 Jul 2022

### Fixes

* [polyglot] IAC-619 Pushing polyglot projects fails with 'Port is not a number'

### Doc updates

* [package-installer] IAC-428 / Added descriptions for some package installer and maven settings.xml configuration options

## v2.26.0 - 19 Jul 2022


### Enhancements

* [artifact-manager] IAC-613 / Pulling Non Present Content needs to error
* [artifact-manager] IAC-615 / Pushing content to Server to filter only content in content.yaml

## v2.25.3 - 15 Jul 2022

### Fixes

* [installer] IAC-617 / Introduce installer exit code `0` in case of successful import.
* [vro-types] IAC-607 / SQL Plugin Definition Inconsistencies

## v2.25.2 - 11 Jul 2022

### Enhancements
* [artifact-manager] IAC-595 / Improved error message when action name is too long

### Fixes
* [polyglot] IAC-611 / Executing mvn vrealize:push fails for polyglot projects
* [polyglotpkg] IAC-602 / Updated old PowerShell 5 executable to PowerShell 6 and above
* [vrotest] IAC-610 / Code coverage thresholds are now set correctly
* [vrotest] IAC-556 / Tests when dependency has a policy template or other unknown types of elements now work
* [vropkg] IAC-539 / Removed Certificates from vropkg tests
* [vropkg] IAC-609 / Fixed EOL for Windows OS certificate signature
* [vrotest/vro-scripting-api] IAC-598 / Properties.get now returns null instead of undefined in case where the property does not exists ( only in tests, behavior is now the same as the actual Properties object )
* [vrotest/vro-scripting-api] IAC-608 / ConfigurationElement.getAttributeWithKey now returns null instead of undefined in case where the property does not exists ( only in tests, behavior is now the same as the actual ConfigurationElement object )
* [vRA-NG] IAC-587 / Added the diskType to storage profile json files to distinguish First Class Disks and removed diskMode from json when disk is FCD, so it can be pushed via vRBT
* [typescript] IAC-537 / Bumped nodejs version from 12 to 16 when building
* [installer] IAC-601 / Fixed static version inside dependencies of package installer component
## v2.25.1 - 14 Jun 2022

### Fixes
* IAC-592 VROES fails to import actions under src

### Enhancements
* [vropkg] @param now supports parameter with properties
* IAC-464 added startup guide markdown in the main folder

## v2.25.0 - 01 Jun 2022

### Enhancements
* [vRA-NG] IAC-567 / Added the capability to not use versions.json for blueprints via a maven property vrang.bp.ignore.versions
* [vRLI] IAC-588 / Added support for VRLI 8.8 content packs.
* [package-installer] IAC-430 / Enable different types of input parameters for installation workflow (Array/string, number, boolean)
* [polyglotpkg] IAC-582 / Bundle dependency modules for PowerShell Polyglot projects

### Fixes
* [vRA-NG] IAC-561, IAC-498 / When releasing a new version of an existing blueprint that has been released and imported it doesn't fail, rather increments the version.

## v2.24.0 - 20 May 2022

### Enhancements
* [vRA-NG] IAC-552 / Updated storage format for property groups
* [Code Stream] IAC-540 / added new content (git,docker,gerrit). Code imporvement, storage imporvement (yaml in yaml formatting) and unit tests
* [Documentation] IAC-464 / added new startup guide in a markdown file in the main folder
## v2.23.0 - 04 Apr 2022

### Added
* [vRO] IAC-536 / Composite type values
* [Installer] IAC-572 / Removed SSL v 1.3 support from the supported SSL algorithms due to JDK bug: JDK-8221253
* [artifact-manager, vrotsc, installer] IAC-145 / Enabled selection of custom files to transpile based on a git branch.

### Fixes
* [artifact-manager] IAC-534 / Fixed Unable to use refresh token for vRO authentication without username/password.
* [artifact-manager] IAC-488 / Fixed NullPointerException when the name of the storage profile is not defined.
* [artifact-manager] IAC-488 / Fixed NullPointerException by empty json files from vra during pull process.
* [MVN] IAC-566 / Allow property serverId to replace username password for all project types (previously only vra and vro)

## v2.22.2 - 28 Mar 2022

### Fixes
* [artifact-manager] IAC-521 / Fixed NullPointerException when the property "formFormat" don't exists in the custom form.
* [vRA-NG] IAC-533 / Fixed disappearing of custom resource, when ID is provided, during the import in multi-tenant environment. Re-enabled the surefire plugin.

## v2.22.1 - 07 Mar 2022

### Fixes
* [vrotsc] IAC-547 / Fixed export with alias from ES6 spec e.g. export * as foo from ...

## v2.22.0 - 07 Mar 2022

### Fixes
* [vro-types] IAC-546 / Change interface to class, port from vro-type-defs

### Added
* [VRO] IAC-545 / Type definitions for MQTT vRO plugin

## v2.21.0 - 02 Mar 2022

### Enhancements
* [vRA-NG] IAC-532 / Enhance Custom Resource actions imports
* [vrotsc] IAC-530 / Generates JavaScript Source Maps from vRO TypeScript compiler
* [VRO] IAC-493 | IAC-543 / NodeJS-based test framework for vRO
* [VRO] IAC-328 / Remove vRO hint plugin from vRBT
* [cloud-client] IAC-329 / Remove Cloud Client from vRBT

### Fixes
* [Code Stream] IAC-525 / Import pipeline in released state
* [polyglotpkg] IAC-529 / Fixed an issue that required polyglot-cache to be present when building Node.js ABX actions
* [VRO] IAC-487 / Installer removing imported files

## v2.20.0 - 02 Feb 2022

### Enhancements
* [vRA-NG] IAC-512 / Enable extraction of multiple ABX actions and importing them with package-installer
* [vRA] IAC-524 / Improved CR importing mechanism, for push among different vRA instances

### Fixes
* [vRA-NG] IAC-513 / Fixed infinite loop when fetching projects

## v2.19.0 - 21 Jan 2022

### Fixes
* [vrotsc] IAC-510 / vrotsc issue when packaging native content

## v2.18.2 - 12 Jan 2022

### Enhancements
* [VRA] IAC-511 / Made extracted custom forms human readable
* [Code Stream] IAC-509 / fix push of pipelines and custom integrations + logging
  & [vRA-NG] IAC-508 Improved documentation
* [MVN] IAC-507 Updated log4j version to 2.17.1

## v2.18.1 - 17 Dec 2021

### Fixes
* [vRA-NG] IAC-505 / primitive call for projects now returns all entires even if more than 500

## v2.18.0 - 17 Dec 2021

## v2.17.2 - 06 Dec 2021

### Added
* [Code Stream] IAC-236 New project type
## v2.17.1 - 06 Dec 2021

### Added
* [vra-NG] IAC-500 / Added some extra documentation and examples in the archetype
* [vra-NG] IAC-499 / iac-for-vrealize IAC-499
  vro.refresh.token not propagated in maven plugin

## v2.17.0 - 17 Nov 2021

### Enhancements
* [polyglotpkg] IAC-491 / Support building ABX actions with TypeScript project references

## v2.16.2 - 12 Nov 2021

### Fixes
* [vRA-NG] IAC-483 / Exporting subscriptions only takes first 20 - now fetching all available
* [vRA-NG] IAC-484 / Cannot import flavor and image mappings if there are none in the profiles
* [vRA-NG] IAC-482 / SVG icons are no longer uploaded/downloaded

### Known Issues
* [vRA-NG] SVG icons cannot be uploaded since vRA does not recognize it's own format when submitted back

## v2.16.1 - 09 Nov 2021

### Fixes
* [vRA-NG] PropertyGroups project ids are now patched before creating/updating
* [vRA-NG] Fixed missing catalog items in content sources for new blueprints
* [vRA-NG] Blueprints import and export - extended details, versioning and release status support
* [vRA-NG] Importing a flavor mapping, when flavor mapping does not exist
* [vRA-NG] Importing an image mapping, when image mapping does not exist
* [vRA-NG] Catalog Item ids are now fetched before importing

### Enhancements
* [vRA-NG] Improved logging on importing custom resources with active attachments

## v2.16.0 - 02 Nov 2021

### Introduces
* [vRA-NG] Property groups support as vRA package contents

### Fixes
* [vRA-NG] Catalog item icon extension fix
* [vRA-NG] Removed custom forms logic from blueprints storage logic
* [vRA-NG] NullPointerException on importing flavour mappings - enhanced logging

## v2.15.0 - 29 Oct 2021

### Introduces
* [vRO-Polyglot] Move dependency resolution from NPM to Artifactory
* [vRA-NG] Catalog items support with custom forms and icons

### Enhancements
* [vRO] Improve logging when vropkg fails to parse JS

### Fixes
* [vRO] Signing issue due to vRA dependency

## v2.14.18 - 27 Oct 2021

### Introduces
* [vRA-NG] Configuration to wait for data collection during import
* [vRA-NG] Added a new vrang.data.collection.delay.seconds properties to force a wait of
  a variable amount of time for vRA data collection to pass before importing

### Enhancements
* [vRO-Polyglot] "Memory limit" and "Timeout" attributes support for polyglot actions
* [vRA-NG] Default timeout configuration for import content process

### Fixes
* [vRO] Add charset-detector to bundled dependencies
* [vRO] Resource elements support fix for 7.X

## v2.14.17 - 13 Oct 2021

### Introduces
* [vRO-Polyglot] Support for polyglot actions invocation
* [vRO-Polyglot] Extend vrotsc to support referencing polyglot actions in TypeScript workflows
  using decorators

### Enhancements
* [vRA-NG] Timeout configuration for import content process

### Fixes
* [vRA-NG] Resource action custom forms support
* [vRA-NG] Authentication changes for multi-tenant setup
* [vRO] Ignoring node_modules in XML, JavaScript and mixed projects
* [vRO] Fixed a JSON structure logging issue which caused error "Not a valid package file, dunes-meta-inf is missing !"
  when pushing to vRO
* [vRO] Fixed non-latin character support on vRO content import
* [vRA-NG] Subscriptions import support for multi-tenant setup
* [vRA-NG] Entitlements import support for multi-tenant setup
* [vRA-NG] Content sources import support for multi-tenant setup
* [vRA-NG] Custom resource day2 actions support for multi-tenant setup
* [vRA-NG] Support custom resources updates via vrealize:push
* [vRA-NG] Failure of vrealize:push on creating an entitlement without custom from
* [vRO] Empty JavaScript actions cleanup

## v2.14.16 - 08 Sep 2021

## v2.14.15 - 25 Aug 2021

## v2.14.14 - 23 Aug 2021

## v2.14.13 - 03 Aug 2021

## v2.14.12 - 19 Jul 2021

## v2.14.11 - 13 Jul 2021

## v2.14.10 - 09 Jul 2021

## v2.14.9 - 30 Jun 2021

## v2.14.8 - 28 Jun 2021

## v2.14.7 - 25 Jun 2021

## v2.14.6 - 22 Jun 2021

## v2.14.5 - 21 Jun 2021

## v2.14.4 - 17 Jun 2021

## v2.14.3 - 15 Jun 2021

## v2.14.2 - 14 Jun 2021

## v2.14.1 - 28 May 2021

## v2.13.8 - 28 May 2021

## v2.13.7 - 21 May 2021

## v2.13.6 - 20 May 2021

## v2.13.5 - 14 May 2021


* [vRA-NG] Fixed issue when importing subscription in multi-tenant vRA environments
## v2.13.4 - 12 May 2021

## v2.13.3 - 10 May 2021

## v2.13.2 - 05 May 2021

## v2.13.1 - 20 Apr 2021

## v2.13.1 - 20 Apr 2021

## v2.13.1 - 20 Apr 2021

## v2.13.1 - 20 Apr 2021

* [vRO] Changed vRO module dependencies to version 7.3.1
* [vRO] Fixed issue with packaging new configuration element value format introduced in patches of vRO 7.5 and 7.6
## v2.12.7 - 05 Apr 2021

## v2.12.6 - 26 Mar 2021

## v2.12.5 - 16 Mar 2021

## v2.12.4 - 13 Feb 2021

## v2.12.3 - 11 Feb 2021

## v2.12.2 - 21 Jan 2021

### Enhancement
* [MVN] Fixed ussue with installer timeouts

## v2.12.1 - 10 Jan 2021

## v2.12.0 - 08 Jan 2021

### Enhancement
* [TS] vRO pkg - Adds support for slash in workflow path or name
* [vRBT] vRBT installer - updated documentation, added checking of workflow input, writing of workflow error message to
  file, setting of installer exit code when executing of a workflow


## v2.11.1 - 01 Dec 2020

## v2.11.0 - 26 Nov 2020

### Enhancement
* [TS] Allow additional trigger events for policies trigered by the vcd mqtt plugin

## v2.10.2 - 17 Nov 2020

### Enhancement
* [MVN] Fix Missing vRA Tenant After Successful package import
* [MVN] Fix vROPS imoport fails on certain assets

## v2.10.1 - 06 Nov 2020

## v2.10.0 - 02 Nov 2020

### Enhancement
* [MVN] Improve Package-Installer and fix project versions and dependencies

## v2.9.0 - 26 Oct 2020

### Enhancement
* [MVN] Polyglot archetype - regex support in yaml defs for vrli
* [MVN] Regex support in YAML defs for vROPS archetype

## v2.8.8 - 24 Sep 2020

## v2.8.7 - 23 Sep 2020

## v2.8.6 - 02 Sep 2020

### Enhancement
* [MVN] Support SHA1 checksum generation for JS,TS,XML,vRA,vRANG project types.
* [MVN] Include the pom.xml description content as description of the built vRO package artifact
* [TS-AutoGen] Define a <swagger.apiVersion> property for storing the version of the API for which this project is generated.
* [TS-AutoGen] Store the API version as part of the vRO package description.
* [vRA-NG] Adds support for import/export of custom resources and resource actions.

## v2.8.5 - 30 Jul 2020

### Enhancement
* [MVN] Fixed problem with vROPs project build after generating it using vROPs archetype

## v2.8.4 - 23 Jul 2020

## v2.8.3 - 21 Jul 2020

## v2.8.2 - 21 Jul 2020

### Enhancement
* [vRLI] Fixed bug in rewriting of the alert vCops intergation
* [vRO] Added vro configuration validation for SSO authentication when vro tenant is present in settings.xml
* [vRBT] Fixed bug when vRBT fails to find vro port configuration on embedded vro

## v2.8.1 - 02 Jul 2020

## v2.8.0 - 30 Jun 2020

## v2.7.1 - 16 Jun 2020

### Enhancement
* [TS] Typescript projects for vRO, now support syntax for specifying a description for a configuration element attribute.
* [vRA-NG] Adds support for using project name when managing vRA-NG content.
* [MVN] License-management

## v2.7.0 - 04 Jun 2020

### Enhancement
* [vROps] Adds support for vROps 8.1
* [vROps] Change default authentication provider to Token-based Authentication
* [TS] Extend vropkg tool to support Polyglot bundle
* [TS] Support for skipping unmapped dependencies, e.g. --skipUnmappedDeps
* [vRBT] Use prebuild gitlab-runner image from pscoelab repository

## v2.6.1 - 29 May 2020

## v2.6.0 - 21 May 2020

## v2.5.12 - 13 May 2020

### Enhancement
* [TS] Bumped up Typescript version to 3.8.3
* [TS] Added support for tsconfig file override using the project option of the tsc executable.

## v2.5.11 - 13 May 2020

### Enhancement
* [MVN] Updated vRBT infrastructure project with latest dependencies and improved installation robustness

### Fixes
* [vROps] Fixes a problem with resource kind during alert definition import
* [TS] Use fixed node package versions
* [TS] Fixed vCD build process

## v2.5.10 - 07 May 2020

### Enhancement
* [vROps] Support for policy assignment to custom groups

### Fixes
* [vRA] Fixes a problem with vra-ng authentication always setting System Domain and users not being able to authenticate
  with different domain
* [vROps] Removed sshHost from Installer. Use host instead.
## v2.5.9 - 05 May 2020

## v2.5.8 - 30 Apr 2020

## v2.5.7 - 24 Apr 2020

## v2.5.6 - 21 Apr 2020

## v2.5.5 - 15 Apr 2020

## v2.5.4 - 13 Apr 2020

## v2.5.3 - 08 Apr 2020

## v2.5.2 - 07 Apr 2020

### Enhancements
* [TS] Make dependency:go-offline execution conditional

## v2.5.1 - 02 Apr 2020

## v2.5.1 - 02 Apr 2020

## v2.5.0 - 22 Mar 2020

### Enhancements
[TS] All version of Node are supported from 10.x and above
[TS] npm repository is no longer needed
[TS] Support for RequireJS imports/exports
[TS] Support for yaml configurations
[TS] Improved workflows and policy templates transpilation
[TS] Improved diagnostic messages
[TS] Improved handling of cycle references
[TS] Extended workflow support
[TS] Support for ES2017.String
[TS] Emitting a warning header at the top of each file (controllable through vrotsc.emitHeader=true)

## v2.4.20 - 06 Mar 2020

## v2.4.19 - 02 Mar 2020

## v2.4.18 - 21 Feb 2020

## v2.4.17 - 11 Feb 2020

## v2.4.16 - 07 Feb 2020

## v2.4.15 - 20 Jan 2020

### Enhancements
* [JS] Support persistent Actions IDs pulled from server

## v2.4.14 - 16 Jan 2020

### Enhancements
* [MVN] Unify vRO packaging mechanism for TS/XML/JS based projects.

## v2.4.13 - 13 Jan 2020

## v2.4.12 - 09 Jan 2020

## v2.4.11 - 20 Dec 2019

## v2.4.10 - 18 Dec 2019

## v2.4.9 - 16 Dec 2019

## v2.4.8 - 16 Dec 2019

### Enhancements
* [MVN] Add support for generating and using a TS Autogen project based on @vmware-pscoe/ts-swagger-generator NPM package

## v2.4.6 - 16 Dec 2019

### Fixes
* [TS] Error during .ts local imports metadata collection

## v2.4.5 - 11 Dec 2019

### Fixes
* [MVN] Normalize filename for vra:pull-ed catalog item icons

## v2.4.4 - 09 Dec 2019

## v2.4.3 - 02 Dec 2019

### Fixes
* [TS] Fix interface and type declarations imports imposed that do not exist at runtime, which causes errors resolving vrotsc-annotations and in some cases cyrcular dependencies issues.

## v2.4.2 - 28 Nov 2019

### Enhancements
* [MVN] Add support for running workflows against vRO version 7.6 and above

### Fixes
* [MVN] Fix missing vra-ng-package-maven-plugin to repository
* [MVN] Fix failure in TS Tests executed on Windows by increasing default JVM Heap size for background jobs.
* [TS] Fix Tests failing if TS project contains dash in artifactId.


## v2.4.1 - 27 Nov 2019
### Fixes
[MVN] fix installDeps when .m2 repo has not cached the required dependencies. Use dependency:go-offline to ensure they are cached.


## v2.4.0 - 13 Nov 2019

## v2.0.3 - 12 Nov 2019

## v2.0.2 - 12 Nov 2019

### Enhancements
* [TS] Add npmconv utility for converting pure TS based NPM-based projects to vRO project structure.
* [MVN] Add support for vRA 8 user/pass authentication for on-prem instance.
* [MVN] Add support for flavor profiles to exported from vRA 8

## v2.0.1 - 12 Nov 2019

## v2.0.0 - 07 Nov 2019

### Enhancements
* [TS] **BREAKING CHANGE** .d.ts packages are now under different @types/ module name that uses dot notation. For example, when importing you need to use "com.vmware.pscoe.npm.inversify" instead of previously output "com-vmware-pscoe-npm-inversify" module name.

## v1.7.4 - 07 Nov 2019

### Fixes
* [internal] Ensure consistent build and that all vrotsc tests are passing

## v1.7.3 - 06 Nov 2019

### Enhancements
* [TS] Support cyclic dependencies when they are variable ref is in scoped context

## v1.7.2 - 01 Nov 2019

### Fixes
* [TS] Fix .d.ts is not generated if .ts contains only type definitions
* [MVN] Fix support vRO8 auth with short username when on-prem vRA8

## v1.7.1 - 10 Oct 2019

### Fixes
* [TS] Ensure .d.ts parts of src/ folder are visited by underlying tsc program as well.

## v1.7.0 - 09 Oct 2019

### Enhancements
* [TS] Add support for module import
* [TS] typescript 3.6.3 updated with support for EmitHelpers and __spreadArray by default.
* [TS] Migrate to using tsc native class genration and super execution to support default decorators and reflect-metadata

### Fixes
* [TS] Fix Promise.await ignored for async class-based method declarations
* [TS] Fix reference tracking for variable re-exporting with rename
* [TS] rework ESShim.merge implementation and fallback on default __asign EmitHelper provided by tsc.
* [TS] Update archetype tsConfig to limit runtime libs to only those supported by vRO
* [TS] remove custom implementation for .d.ts generation and fallback to tsc instetad to resolve numerous problems with declaration files
* [TS] fix number of issues with inaccessible properties being exported in transpiled code.
* [TS] reduce code optimizaiton efforts and ensure empty .d.ts & .js files are preserved as those might be referenced exernally.
* [TS] Fix support of empty files (e.g. pure-interfacees) on import/export transpiled code.
* [TS] Fix source file traversal and transformation and thus simplifying literal/identifier/comments handling
* [TS] Remove custom super call handling and leave default tsc handling.
* [TS] Remove import optimizations as impacting correctness of imports.

## v1.6.0 - 11 Sep 2019

### Enhancements
* [MVN] vrealize:push goal now supports vCloud Director Angular UI extension projects
* [PI] Package installer now supports vCloud Director Angular UI extension projects
* [MVN] Support for XML workflow representation in TypeScript projects
* [MVN] Support for decorators in TypeScript projects.
* [MVN] Implement support for vCloud Director Angular UI extension projects
* [TS] Support for vRO policies in TypeScript projects. Files ending with .pl.ts will be transpiled as a vRO policy template.
* [TS] Enhanced support for vRO resource elements in TypeScript projects.
* [TS] Enhanced support for vRO configurations and workflows in TypeScript projects.
* [TS] Windows support for TypeScript projects.

## v1.5.11 - 09 May 2019

### Enhancements
* Add ```generated.from``` Maven property to the root POM of all archetypes. This can be used to differentiate which "template" was used to generate the project, for example in the context of a CI pipeline.

## v1.5.10 - 19 Apr 2019

### Enhancements
* Include CHANGELOG.md in the final tool chain bundle.

## v1.5.9 - 19 Apr 2019

### Enhancements
* ```vro:pull```, ```vra:pull``` and ```vra:auth``` Maven goals now support the SSL verification flags to be set as properties in a Maven profile, similarly to the ```vrealize:push``` goal.

### Fixes
* When using the Bundle Installer with a properties file the value of ```vro_delete_old_versions``` used to be ignored - if the property was present, the installer would do the cleanup. Now, if the property is not present it is considered false. If it is present, however, its value will be used to opt-in for the cleanup.

## v1.5.8 - 15 Apr 2019

### Enhancements
* Support for gradual migration from JS-based projects to TypeScript ones by allowing .js files in src/ folder to be respected at TS copilation stage.
* Support for vRO resource elements to be included in package. TS projects can contain any files that are not .ts and .js under src/ directory and those will carried over.
* (internal) Improvement of unit-test parallel execution and sub-suite instantiation for easier debugging/testing purposes.

## v1.5.7 - 03 Apr 2019

### Enhancements
* Installer CLI now prompts for SSL verification flags. Default is still to verify the certificate against Java's key store (i.e. cacerts) and to verify the hostname. Those flags can be persisted and controlled via the environment's ```.properties``` file.
* vrealize:push Maven goal now supports the SSL verification flags to be set as properties in a Maven profile, i.e. you can add ```<vrealize.ssl.ignore.certificate>true</vrealize.ssl.ignore.certificate>``` under ```<properties>``` in an active Maven profile to skip the certificate verification against JAVA's key store (i.e. cacerts). You can also add ```<vrealize.ssl.ignore.hostname>true</vrealize.ssl.ignore.hostname>``` to skip the hostname verification. **WARNING** this is intended for use with production endpoints. For those cases, register vRA/vRO certificate in Java's key store and access the endpoint using its FQDN.

## v1.5.6 - 27 Mar 2019

### Enhancements
* **BREAKING** All certificates are now verified as part of API calls from the toolchain to vRA/vRO:
  * Verify hostname - the hostname if the vRO/vRA server should match the CN of the SSL certificate. *For development environments, this can be skipped by a flag described in documentation.*
  * Verify certificate - the SSL certificate used by vRO/vRA is verified against the Java default keystore, i.e. ```cacerts```. Self-signed or third-party certificates have to either be addded to the trusted store (or their CA) or the check can be ignored for development environments by a flag described in documentation.

* Improved logging when installing packages - logs will report which package will be included (pass) and which will be excluded (skip).
* ```vrealize:push``` will import all packages per type in a single batch, reporting what will be included (pass) and excluded (skip).

### Fixes
* Installer overwrites newer versions of packages found on the server if a concrete source package, e.g. v1.0.2 is not found.
* ```vrealize:push``` downgrades dependent packages, i.e. it will always forcefully install the concrete versions of the dependencies regardless of the state of the target vRO/vRA server. This is still possible if an additianal flag is passed to the command: ```-Dvro.importOldVersions``` and respectively ```-Dvra.importOldVersions```.

## v1.5.5 - 14 Mar 2019

### Fixes
* Pulling a vRO actions project from a Windows workstation leads to wrong identation in actions JavaScript files.

## v1.5.4 - 13 Mar 2019

### Fixes
* Issue related to vRO multi-tenantcy authentication. When toolchain worked with a vRO in a multi-tenant mode it tooked tenant name as domain name instead of the real domain name for login which caused authentication issues for non-default tenants.
* Issue related to the unit-tests executor of vRO actions-based projects on Windows. Inability to run unit-tests on Windows development workstation.
* Regression issue related to import/export of vRA composite blueprints for vRA versions before 7.4, as custom forms API is not supported in these versions.

### Known Issues
* VS Code Extension and Maven plugins cannot work against default tenant (vsphere.local) and custom tenant at the same time, when vRO is configured in a multi-tenant mode. This limitations comes from multi-tenant implementation in vRO where Resource Elements created in the default tenant are read-only for all other tenants.
  This issue could be worked around by not usting the toolchain against default tenant in multi-tenant environment.

## v1.5.3 - 05 Mar 2019

## v1.5.2 - 28 Feb 2019

## v1.5.1 - 11 Feb 2019

### Fixes
* Excessive collection triggering and 100 percent CPU usage for several minutes when VSCode auto-saving is enabled or frequent saves are used
  * Collection will be triggered only if files are created or deleted instead of on each change
  * Collection will be delayed with 10 seconds - that way when pulling many files the multiple change events will trigger only one colelction
* Run Action command now supports vRO 7.3 and lower
* Untitled files and files without IIFE now have correct autocompletion

### Known Issues
* Cannot build project generated with groupId or artifactId that contain special characters.
  * Cause: The Jasmine tests are unable to compile if the folder hierarchy contains characters that are not allowed in Java packages.
  * Workaround: If a generated project contains special characters in its groupId or artifactId, rename all subfolders in test/ and src/ to not include any non-compatible with the Java package convention characters.
* Exporting vRA blueprints without custom forms logs error message "null". This is a bug in underling REST client library.

## v1.5.0 - 04 Feb 2019

### Enhancements
* New command in the vscode extension - **vRO: Run Action**
  * Allows running an action JavaScript file in vRO while seeing the logs in VSCode.
  * Available both in the Command Palette and as `zap` icon on the editor's tab bar.
* Implemented code coverage report produced by running Jasmin unit tests. The report is in lcov.info format, which is readable by Sonar.

### Known Issues
* Cannot build project generated with groupId or artifactId that contain special characters.
  * Cause: The Jasmine tests are unable to compile if the folder hierarchy contains characters that are not allowed in Java packages.
  * Workaround: If a generated project contains special characters in its groupId or artifactId, rename all subfolders in test/ and src/ to not include any non-compatible with the Java package convention characters.
* Exporting vRA blueprints without custom forms logs error message "null". This is a bug in underling REST client library.

## v1.4.1 - 01 Feb 2019

### Enhancements
* New setting to *exclude* certain projects from the list of build tasks (`Cmd+Shift+B`) by using glob patterns
```javascript
"o11n.tasks.exclude" : [
    "com.vmware.pscoe.library*", // Exclude all PSCoE libraries
    "!com.vmware.pscoe.library*", // Exclude everything, except PSCoE libraries
    "com.vmware.pscoe.!(library*)", // Exclude everything PSCoE, except libraries
    "com.vmware.pscoe.library:{nsx,vra,vc}", // Exclude nsx, vra and vc libraries
    "com.vmware.pscoe.library:util" // Exclude util library (<groupId>:<artifactId>)
]
```

### Known Issues
* Cannot build project generated with groupId or artifactId that contain special characters.
  * Cause: The Jasmine tests are unable to compile if the folder hierarchy contains characters that are not allowed in Java packages.
  * Workaround: If a generated project contains special characters in its groupId or artifactId, rename all subfolders in test/ and src/ to not include any non-compatible with the Java package convention characters.
* Exporting vRA blueprints without custom forms logs error message "null". This is a bug in underling REST client library.

## v1.4.0 - 25 Jan 2019

### Enhancements
* Support for [Multi-root Workspaces](https://code.visualstudio.com/docs/editor/multi-root-workspaces) that allow opening more than one vRO project into single vscode window.
* Dynamically create build tasks (`Cmd+Shift+B`) based on project's type and modules.
* New pom.xml diagnostics
  * Show inline warning, if toolchain version in pom.xml file is lower than the vscode extension's version.
  * Provide quick fix action in pom.xml that replaces the parent version with the vscode extension's version.
* Support for export/import of vRA custom forms.
* Support for clean up task of vRA/vRO packages from server.
  * Clean up of the current version and/or old versions and their dependencies.
  * Supported via "mvn" command or package installer

### Known Issues
* Cannot build project generated with groupId or artifactId that contain special characters.
  * Cause: The Jasmine tests are unable to compile if the folder hierarchy contains characters that are not allowed in Java packages.
  * Workaround: If a generated project contains special characters in its groupId or artifactId, rename all subfolders in test/ and src/ to not include any non-compatible with the Java package convention characters.
* Exporting vRA blueprints without custom forms logs error message "null". This is a bug in underling REST client library.

## v1.3.10 - 01 Nov 2018

### Fixes
* The vscode extension cannot load when the project location contains spaces or other characters that are percent-encoded in URIs
* Push does not work for vRA packages built on Windows

### Known Issues
* Cannot build project generated with groupId or artifactId that contain special characters.
  * Cause: The Jasmine tests are unable to compile if the folder hierarchy contains characters that are not allowed in Java packages.
  * Workaround: If a generated project contains special characters in its groupId or artifactId, rename all subfolders in test/ and src/ to not include any non-compatible with the Java package convention characters.

## v1.3.8 - 24 Oct 2018

### Fixes
* The vscode extension cannot generate projects with spaces in the workflows path parameter.

### Known Issues
* Cannot build project generated with groupId or artifactId that contain special characters.
  * Cause: The Jasmine tests are unable to compile if the folder hierarchy contains characters that are not allowed in Java packages.
  * Workaround: If a generated project contains special characters in its groupId or artifactId, rename all subfolders in test/ and src/ to not include any non-compatible with the Java package convention characters.

## v1.3.7 - 19 Oct 2018

### Enhancements
* Autocomplete modules and actions in `Class.load()` statements
* Add a new task command (`vRO: Push Changes`) for pushing only the diff between current branch and origin/master
* Support specifying different command for windows in the vRO task definitions (.vscode/tasks.json)
* New Project wizard will reuse the current VSCode window if no other folder is opened.

### Known Issues
* Cannot build project generated with groupId or artifactId that contain special characters.
  * Cause: The Jasmine tests are unable to compile if the folder hierarchy contains characters that are not allowed in Java packages.
  * Workaround: If a generated project contains special characters in its groupId or artifactId, rename all subfolders in test/ and src/ to not include any non-compatible with the Java package convention characters.

## v1.3.6 - 03 Oct 2018

### Fixes
* New project functionality works only from the context of existing Build Tools for VMware Aria project. Now projects can be created from an empty VSCode window.

### Known Issues
* Cannot build project generated with groupId or artifactId that contain special characters.
  * Cause: The Jasmine tests are unable to compile if the folder hierarchy contains characters that are not allowed in Java packages.
  * Workaround: If a generated project contains special characters in its groupId or artifactId, rename all subfolders in test/ and src/ to not include any non-compatible with the Java package convention characters.

## v1.3.5 - 25 Sep 2018

### Enhancements
* Include package installer in the toolchain to enable -Pbundle-with-installer. When a package is build with ```mvn package -Pbundle-with-installer``` this will produce a zip file with all the dependencies and a bin/ and repo/ folders. The bundle can be installed by unziping it and calling ./bin/installer.
* Archetype generated projects now work with release.sh immediately, i.e. without further modifying the pom.xml file of the root project. You can still have the SCM remote written in the POM and not specify it every time, but OOTB after you add the project to SCM and add your remote (origin) you can use the ```-r``` option of the **release.sh** script: ```sh ./release.sh -r $(git remote get-url origin)```

### Fixes
* vRealize archetype project's install workflow category path contains placeholders

### Known Issues
* Cannot build project generated with groupId or artifactId that contain special characters.
  * Cause: The Jasmine tests are unable to compile if the folder hierarchy contains characters that are not allowed in Java packages.
  * Workaround: If a generated project contains special characters in its groupId or artifactId, rename all subfolders in test/ and src/ to not include any non-compatible with the Java package convention characters.
* New project functionality works only from the context of existing Build Tools for VMware Aria project.

## v1.3.3 - 21 Sep 2018

### Fixes
* vRealize archetype produces a root pom with placeholders

### Known Issues
* Cannot build project generated with groupId or artifactId that contain special characters.
  * Cause: The Jasmine tests are unable to compile if the folder hierarchy contains characters that are not allowed in Java packages.
  * Workaround: If a generated project contains special characters in its groupId or artifactId, rename all subfolders in test/ and src/ to not include any non-compatible with the Java package convention characters.
* New project functionality works only from the context of existing Build Tools for VMware Aria project.

## v1.3.2 - 19 Sep 2018

### Fixes
* Actions with `-SNAPSHOT` in the version cannot be overridden in vRO version 7.3 or lower

### Known Issues
* Cannot build project generated with groupId or artifactId that contain special characters.
  * Cause: The Jasmine tests are unable to compile if the folder hierarchy contains characters that are not allowed in Java packages.
  * Workaround: If a generated project contains special characters in its groupId or artifactId, rename all subfolders in test/ and src/ to not include any non-compatible with the Java package convention characters.

## v1.3.1 - 13 Sep 2018

### Fixes
* The New Project wizard shouldn't ask for Workflows Path when bootstrapping vRA YAML projects
* vRA YAML projects could not be created because of wrong archetype group ID

### Known Issues
* Cannot build project generated with groupId or artifactId that contain special characters.
  * Cause: The Jasmine tests are unable to compile if the folder hierarchy contains characters that are not allowed in Java packages.
  * Workaround: If a generated project contains special characters in its groupId or artifactId, rename all subfolders in test/ and src/ to not include any non-compatible with the Java package convention characters.

## v1.3.0 - 11 Sep 2018

### Enhancements
* `vRO: New Project` command for bootstrapping vRA and vRO projects
* New maven archetype for vRA YAML projects
* Option to edit the profiles in maven's settings.xml file from the Pick Profile dialog (located at the bottom left corner of the status bar)
* Reduced the number of parameters needed for generating a project when using Maven archetype commands
  * **All types of projects**
    * Removed the parameters `-Dtop`, `-Dcompany`, `-Ddepartment`, `-Dtopic`, `-Dname`
    * Added the parameters `-DgroupId` and `-DartifactId`
  * **Projects containing workflows**
    * Removed the parameters `-DbaseCategory`, `-DsubCategory` and `-Dtitle`
    * Added the parameter `-DworkflowsPath`
* Jasmine tests no longer fail with cryptic error when there is an empty/invalid js action file

### Fixes
* `release.sh` cannot release vRA and mixed projects
* Package installer does not support special characters in the password field

### Known Issues
* Cannot build project generated with groupId or artifactId that contain special characters.
  * Cause: The Jasmine tests are unable to compile if the folder hierarchy contains characters that are not allowed in Java packages.
  * Workaround: If a generated project contains special characters in its groupId or artifactId, rename all subfolders in test/ and src/ to not include any non-compatible with the Java package convention characters.

## v1.2.0 - 30 Jul 2018

### Enhancements
* All components in the toolchain are now capable of using vRA SSO as authentication mechanism towards vRO
* New options in the Maven profiles for vRO (located in user's settings.xml)
  * `<vro.auth>vra</vro.auth>` - use vRA SSO authentication
  * `<vro.auth>basic</vro.auth>` - use Basic authentication
  * `<vro.tenant>vsphere.local</vro.tenant>` - specify the tenant to be used for SSO authentication
* There is no longer separate vRO connection configuration for the toolchain Maven plugins and the VSCode extension. All components of the toolchain now use the connection settings defined in the Maven profile at `~/.m2/settings.xml`. The exact profile to be used by the VSCode extension is provided by a new setting `o11n.maven.profile`.
* More build and deploy tasks are available in the `Cmd+Shift+B` palette in VSCode. The actual command behind each of these tasks can be overwritten by a project local `.vscode/tasks.json` file (`Cmd+Shift+B` -> click the cogwheel icon for a task -> change the command in the generated tasks.json)

### Migration Steps
* Since v1.2.0, all mixed projects that have to use vRA SSO authentication, should have the following added to their root **pom.xml** file.
```xml
<parent>
    <groupId>com.vmware.pscoe.o11n</groupId>
    <artifactId>base-package</artifactId>
    <version>1.2.0</version>
</parent>
```
* `o11n.maven.profile` setting is now required by the VSCode extension

### Fixes
* Print a warning when `push` is executed for unsupported artifact types, instead of throwing an exception
* Fix the 'Extension 'vmw-pscoe.o11n-vscode-extension' uses a document selector without scheme.' error visible in vscode when activating the vRO extension

### Removed
* The `o11n.server.*` configuration properties for the VSCode extension are no longer used. They are replaced by the settings defined `o11n.maven.profile`
* Removed Maven-based hint collection

### Known Issues
* Cannot build project generated with groupId or artifactId that contain special characters.
  * Cause: The Jasmine tests are unable to compile if the folder hierarchy contains characters that are not allowed in Java packages.
  * Workaround: If a generated project contains special characters in its groupId or artifactId, rename all subfolders in test/ and src/ to not include any non-compatible with the Java package convention characters.

## v1.1.5 - 19 Jul 2018

### Fixes
* When trying to pull a package from vRO 7.3 with v1.1.4 of the toolchain, it reports the package is not found even though the package is there.

## v1.1.4 - 17 Jul 2018

### Enhancements
* Include empty .o11n directory in the generated vRO projects. Such projects will trigger the vRO extension activation when opened in VSCode
* Provide the ability to fetch contents from any vRO package by using `mvn vro:pull -DpackageName=com.vmware.pscoe.library.ssh`

### Fixes
* Pull does not work for vRO 7.4
* Other minor bug fixes and improvements

## v1.1.3 - 13 Jun 2018

### Enhancements
* Support pulling and pushing configuration values

### Fixes
* Installer cannot import bundle with both vRO and vRA content
* Maven-based hint collection fails for mixed project

## v1.1.2 - 23 May 2018

### Enhancements
* Support component profiles in vRA projects

## v1.1.1 - 14 May 2018

### Enhancements
* Support encrypted passwords in the active maven profile
* Include stack trace information in jasmine test failures

### Fixes
* Minor bug fixes and improvements

## v1.1.0 - 03 May 2018

### Enhancements
* Support pushing content to vRO/vRA without dependencies
* Support for bulding packages (patches) with only a subset of the project's actions.

## v1.0.2 - 18 Apr 2018

### Enhancements
* Support hint collection for dependencies present only on the local machine

### Fixes
* Log4j2 logs an error that configuration is missing when building/testing packages

## v1.0.1 - 13 Mar 2018

### Fixes
* Cloud Client could not import bundles

## v1.0.0 - 02 Mar 2018
* Initial version<|MERGE_RESOLUTION|>--- conflicted
+++ resolved
@@ -1,9 +1,6 @@
 ### Enhancements
-<<<<<<< HEAD
 * [artifact-manager] 104 / Deprecated Cloud Template Versioning
-=======
 * [vro-types] Declared new type VcVirtualPCIPassthroughBackingInfo = VcVirtualDeviceBackingInfo & VcVirtualPCIPassthroughDeviceBackingInfo
->>>>>>> 0f4bcbf4
 
 ### Fixes
 * [vro-scripting-api] 110 / Mocking for configuration elements is incorrect
