--- conflicted
+++ resolved
@@ -1,9 +1,6 @@
-<<<<<<< HEAD
-=======
 ### Fixes
 * [maven-plugins] 146 / Pull operations fail on Windows with release 2.34.0
 
->>>>>>> 836730bc
 ## v2.34.0 - 05 Jul 2023
 
 ### Enhancements
@@ -16,16 +13,10 @@
 * [actions-package] github issue# 73 is addressed. Solution is to replace line breaks in description by space
 * [artifact-manager] Exporting vROps dashboards fails if metadata folder is not created
 * [artifact-manager] 108 / Pushing and pulling from/to vRA 8.12 fails with buildtools 2.32.0
-<<<<<<< HEAD
 * [vRA-NG] IAC-772 / When pushing Resource Actions (RAs), the ones that are scoped to a single project, should have their projectId modified to correspond to the one in configuration
 
 ## v2.33.0 - 02 Jun 2023
 
-=======
-
-## v2.33.0 - 02 Jun 2023
-
->>>>>>> 836730bc
 ### Fixes
 * [vrotest] IAC-777 / Package Build Failing - typescript folder build error due to forcing of newer version of the terser devDependency
 * [vro-types] Fixed definitions of RESTHost, XMLManager and HTTPBasicAuthentication to align with actual Orchestrator behaviour
