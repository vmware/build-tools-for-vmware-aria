<<<<<<< HEAD
### Enhancements
* [artifact-manager] 104 / Deprecated Cloud Template Versioning

=======
>>>>>>> 9be9dfd8
### Fixes
* [artifact-manager] Exporting vROps dashboards fails if metadata folder is not created
* [artifact-manager] 108 / Pushing and pulling from/to vRA 8.12 fails with buildtools 2.32.0

## v2.33.0 - 02 Jun 2023

### Fixes
* [vrotest] IAC-777 / Package Build Failing - typescript folder build error due to forcing of newer version of the terser devDependency
* [vro-types] Fixed definitions of RESTHost, XMLManager and HTTPBasicAuthentication to align with actual Orchestrator behaviour
* [maven-plugins] IAC-706 / Package Build Failing - Typescript transpilation failed since Command line is too long

## v2.32.0 - 11 May 2023

### Fixes
* [artifact-manager] 72 / Fixed domain detection to start from the last `@`, rather than the first.

### Enhancements
* [package-installer] IAC-728 / Deprecate ```vro_delete_include_dependencies``` flag  
* [package-installer] IAC-591 / Added backup functionalities for vRO packages that will be imported
* [maven] 87 / npm installation will now throw in case of a failure
* [artifact-manager] IAC-765 / Add Support for Blueprint Custom Form Serialization/Deserialization

## v2.31.2 - 20 Apr 2023

### Enhancements
* [artifact-manager] IAC-758 / Migrate build to JDK 17
### Fixes
* [vRA-NG] IAC-743 / Can't pull resource actions of different resource type with same name
* [artifact-manager] IAC-766 / Fix push fatal error: net.minidev.json.parser.ParseException: Malicious payload ...

## v2.31.1 - 05 Apr 2023

### Fixes
* [package-installer] IAC-732 / Installer Should Ask if vRO is Embedded
* [vrotsc] IAC-755 / *.helper.ts files will now be excluded from type definitions

## v2.31.0 - 29 Mar 2023

### Fixes
* [vrotest] IAC-742 / *.helper.[tj]s files will now be excluded from code coverage reports

### Enhancements
* [artifact-manager] IAC-693 / vRBT to support new content sharing policies.

## v2.30.0 - 10 Mar 2023

### Fixes
* [vropkg] vropkg-not-working-offline / vropkg had a missing dependency that was not bundled
* [artifact-manager] IAC-748 / Change project id between organizations to use restClient instead of config.

### Enhancements
* [polyglot] IAC-604 / vRBT to support downloading powershell modules through 'Ssl3' | 'Tls' | 'Tls11' | 'Tls12' | 'Tls13' .
* [polyglot] IAC-604 / Using Import-Module must always be in the format of Import-Module ```<module name>``` without -Name and ; at the end of the line to avoid confusion .
* [base-package] IAC-746 / Make base packages (ssh project) deployable to artifactory server and local maven repository
* [core] IAC-718 / All pom.xml should inherit a single pom.xml. All pom.xml-s are now children or grand-children of ./pom.xml. Project version is stored only in the 'revision' property.
* [core] IAC-719 / Prepare for maven central. Add needed plugins: maven-javadoc-plugin, maven-gpg-plugin, and maven-source-plugin
* [artifact-manager] IAC-733 / Add an Option for Overwriting Existing vRLI Content Packs.
* [artifact-manager] IAC-741 / mvn vrealize:clean now will not fail if not supported
* [artifact-manager] IAC-745 / VRLI Alerts Fallback Object Set to LogInsight Only During Push

## v2.29.2 - 24 Feb 2023

### Enhancements
* [maven-plugins-vrli] IAC-741 / Use new v2 API when working with vRLI 8.8+ content. The feature is marked as experimental because v2 API is Technical Preview.
## v2.29.1 - 15 Feb 2023

### Fixes
* [package-installer] IAC-713 / Installer doesn't ask for all required information about importing vRА
* [polyglotpkg] IAC-712 / Enabled unit testing phase for npm lib projects, fix abx and polyglot pkg to be backward compatible
* [polyglotpkg] IAC-712 / Updated project dependencies to not trigger build errors when combined with typescript-project-all projects.

## v2.29.0 - 27 Jan 2023

### Fixes
* [artifact-manager] IAC-708 / Updated commons-text version to 1.10.0
* [maven-plugins-vrli] IAC-711 / Pulling LogInsight content packs fails

## v2.28.0 - 23 Jan 2023

### Enhancements
* [artifact-manager] IAC-671 / vRBT to support sending UTF-8 content in regards to vRA-NG projects.
* [artifact-manager] IAC-671 / vRA-NG content (Content Sources, Custom Forms, Catalog Items .. ) now support "." in their names.
* [polyglot] IAC-626 / The Polyglot archetype now works with multiple packages instead of just one.

### Fixes
* [artifact-manager] IAC-553 / Fixed importing of property groups with different project scope.
* [vrotest] IAC-696 / Fixed Error massage while executing vro unit tests
* [release] IAC-682 / Removed unused bamboospec.java file, enable batch mode during release, update pom.xml structure to match the filesystem relative paths, update project dependencies.
* [vRA-NG] IAC-692 / vra-ng:pull throws NullPointerException for missing properties in the vra/content.yaml
* [vrotest] IAC-705 / Add implementation for System.sleep and System.waitUntil
* [MVN] IAC-686 / Add implementation for polyglot packages to be published in JFrog when deploy command is executed.

## v2.27.0 - 15 Dec 2022

### Enhancements
* [build-tools-for-aria] IAC-666 / Update documentation to use approved project name `Build Tools for VMware Aria`
* [build-tools-for-aria] IAC-622 / Added the ability to skip install-node-deps and cleaning node_modules during mvn clean lifecycle step by passing the flag skipInstallNodeDeps. If node_modules folder doesn't exist, then this flag is ineffective. This is done, to make sure that build shouldn't fail, because of this flag in any case.
* [ts-autogen] IAC-618 Removed the ts-autogen archtype, as this is causing the issue to make the toolchain opensource/public
* [documentation] IAC-675/ Added documentation for unit testing
* [artifact-manager] IAC-644 / Add support for the following ABX properties: memoryLimitMb, timeoutSec, provider(Faas provider), shared(Share with all projects in this organization), inputSecrets(Secret), inputConstants(Action constant).

### Fixes
* [installer] IAC-437 / Fixed Installer Skips Steps Under Mac OS
* [installer] IAC-584 / Fixed Interactive Installer Doesn't Ask if vRO is embedded
* [installer] IAC-669 / NPE in case user provides non-existing project name during installation
* [artifact-manager] IAC-663 / vRA NG fails to release existing blueprint version
* [vRA] IAC-633 / Fixed vRA authentication to respect refresh token in configuration

## v2.26.4 - 13 Oct 2022

### Fixes
* [artifact-manager, store] IAC-637 / Fixed VraNgCustomResourceStore when updating Custom Resource after initial deletion failed
* [vrotsc] IAC-606 / Constants are being exported correctly now
* [vro-types] Added distinguishedName property to the AD_Computer and AD_OrganizationalUnit interfaces
* [artifact-manager] IAC-639 / Blueprints cannot be imported when they have "." in thier names
* [custom-resources] Fix Custom Resource Second Day action name validation
* [artifact-manager] IAC-638 / Property groups are now correctly updated
* [artifact-manager] CustomResources now respect if orgName is set instead of orgId

### Enhancements
* [artifact-manager,package-installer] IAC-564 / Add prompt for vrang_proxy when package-installer is run without environment.properties file

## v2.26.3 - 24 Aug 2022

### Fixes
* [artifact-manager] IAC-623 / Fixed pushing of catalog items that had custom forms defined.
* [vRA-NG] IAC-625 / Pulling blueprints with multiple versions on vRA 8.9 results in error.

## v2.26.2 - 16 Aug 2022

### Fixes
* [vRA-NG] IAC-620 vRA-NG push will now release the blueprint if no versions.json is present
* [documentation] IAC-621/Fixed the Release.md template so it's more concise when sed is used to remove the Comments.
* [artifact-manager] IAC-621/ Fixed vRA Custom Resources With Day-2 actions importing in vRA 8.8.2

## v2.26.1 - 29 Jul 2022

### Fixes

* [polyglot] IAC-619 Pushing polyglot projects fails with 'Port is not a number'

### Doc updates

* [package-installer] IAC-428 / Added descriptions for some package installer and maven settings.xml configuration options

## v2.26.0 - 19 Jul 2022


### Enhancements

* [artifact-manager] IAC-613 / Pulling Non Present Content needs to error
* [artifact-manager] IAC-615 / Pushing content to Server to filter only content in content.yaml

## v2.25.3 - 15 Jul 2022

### Fixes

* [installer] IAC-617 / Introduce installer exit code `0` in case of successful import.
* [vro-types] IAC-607 / SQL Plugin Definition Inconsistencies

## v2.25.2 - 11 Jul 2022

### Enhancements
* [artifact-manager] IAC-595 / Improved error message when action name is too long

### Fixes
* [polyglot] IAC-611 / Executing mvn vrealize:push fails for polyglot projects
* [polyglotpkg] IAC-602 / Updated old PowerShell 5 executable to PowerShell 6 and above
* [vrotest] IAC-610 / Code coverage thresholds are now set correctly
* [vrotest] IAC-556 / Tests when dependency has a policy template or other unknown types of elements now work
* [vropkg] IAC-539 / Removed Certificates from vropkg tests
* [vropkg] IAC-609 / Fixed EOL for Windows OS certificate signature
* [vrotest/vro-scripting-api] IAC-598 / Properties.get now returns null instead of undefined in case where the property does not exists ( only in tests, behavior is now the same as the actual Properties object )
* [vrotest/vro-scripting-api] IAC-608 / ConfigurationElement.getAttributeWithKey now returns null instead of undefined in case where the property does not exists ( only in tests, behavior is now the same as the actual ConfigurationElement object )
* [vRA-NG] IAC-587 / Added the diskType to storage profile json files to distinguish First Class Disks and removed diskMode from json when disk is FCD, so it can be pushed via vRBT
* [typescript] IAC-537 / Bumped nodejs version from 12 to 16 when building
* [installer] IAC-601 / Fixed static version inside dependencies of package installer component
## v2.25.1 - 14 Jun 2022

### Fixes
* IAC-592 VROES fails to import actions under src

### Enhancements
* [vropkg] @param now supports parameter with properties
* IAC-464 added startup guide markdown in the main folder

## v2.25.0 - 01 Jun 2022

### Enhancements
* [vRA-NG] IAC-567 / Added the capability to not use versions.json for blueprints via a maven property vrang.bp.ignore.versions
* [vRLI] IAC-588 / Added support for VRLI 8.8 content packs.
* [package-installer] IAC-430 / Enable different types of input parameters for installation workflow (Array/string, number, boolean)
* [polyglotpkg] IAC-582 / Bundle dependency modules for PowerShell Polyglot projects

### Fixes
* [vRA-NG] IAC-561, IAC-498 / When releasing a new version of an existing blueprint that has been released and imported it doesn't fail, rather increments the version.

## v2.24.0 - 20 May 2022

### Enhancements
* [vRA-NG] IAC-552 / Updated storage format for property groups
* [Code Stream] IAC-540 / added new content (git,docker,gerrit). Code imporvement, storage imporvement (yaml in yaml formatting) and unit tests
* [Documentation] IAC-464 / added new startup guide in a markdown file in the main folder
## v2.23.0 - 04 Apr 2022

### Added
* [vRO] IAC-536 / Composite type values
* [Installer] IAC-572 / Removed SSL v 1.3 support from the supported SSL algorithms due to JDK bug: JDK-8221253
* [artifact-manager, vrotsc, installer] IAC-145 / Enabled selection of custom files to transpile based on a git branch.

### Fixes
* [artifact-manager] IAC-534 / Fixed Unable to use refresh token for vRO authentication without username/password.
* [artifact-manager] IAC-488 / Fixed NullPointerException when the name of the storage profile is not defined.
* [artifact-manager] IAC-488 / Fixed NullPointerException by empty json files from vra during pull process.
* [MVN] IAC-566 / Allow property serverId to replace username password for all project types (previously only vra and vro)

## v2.22.2 - 28 Mar 2022

### Fixes
* [artifact-manager] IAC-521 / Fixed NullPointerException when the property "formFormat" don't exists in the custom form.
* [vRA-NG] IAC-533 / Fixed disappearing of custom resource, when ID is provided, during the import in multi-tenant environment. Re-enabled the surefire plugin.

## v2.22.1 - 07 Mar 2022

### Fixes
* [vrotsc] IAC-547 / Fixed export with alias from ES6 spec e.g. export * as foo from ...

## v2.22.0 - 07 Mar 2022

### Fixes
* [vro-types] IAC-546 / Change interface to class, port from vro-type-defs

### Added
* [VRO] IAC-545 / Type definitions for MQTT vRO plugin

## v2.21.0 - 02 Mar 2022

### Enhancements
* [vRA-NG] IAC-532 / Enhance Custom Resource actions imports
* [vrotsc] IAC-530 / Generates JavaScript Source Maps from vRO TypeScript compiler
* [VRO] IAC-493 | IAC-543 / NodeJS-based test framework for vRO
* [VRO] IAC-328 / Remove vRO hint plugin from vRBT
* [cloud-client] IAC-329 / Remove Cloud Client from vRBT

### Fixes
* [Code Stream] IAC-525 / Import pipeline in released state
* [polyglotpkg] IAC-529 / Fixed an issue that required polyglot-cache to be present when building Node.js ABX actions
* [VRO] IAC-487 / Installer removing imported files

## v2.20.0 - 02 Feb 2022

### Enhancements
* [vRA-NG] IAC-512 / Enable extraction of multiple ABX actions and importing them with package-installer
* [vRA] IAC-524 / Improved CR importing mechanism, for push among different vRA instances

### Fixes
* [vRA-NG] IAC-513 / Fixed infinite loop when fetching projects

## v2.19.0 - 21 Jan 2022

### Fixes
* [vrotsc] IAC-510 / vrotsc issue when packaging native content

## v2.18.2 - 12 Jan 2022

### Enhancements
* [VRA] IAC-511 / Made extracted custom forms human readable
* [Code Stream] IAC-509 / fix push of pipelines and custom integrations + logging
  & [vRA-NG] IAC-508 Improved documentation
* [MVN] IAC-507 Updated log4j version to 2.17.1

## v2.18.1 - 17 Dec 2021

### Fixes
* [vRA-NG] IAC-505 / primitive call for projects now returns all entires even if more than 500

## v2.18.0 - 17 Dec 2021

## v2.17.2 - 06 Dec 2021

### Added
* [Code Stream] IAC-236 New project type
## v2.17.1 - 06 Dec 2021

### Added
* [vra-NG] IAC-500 / Added some extra documentation and examples in the archetype
* [vra-NG] IAC-499 / iac-for-vrealize IAC-499
  vro.refresh.token not propagated in maven plugin

## v2.17.0 - 17 Nov 2021

### Enhancements
* [polyglotpkg] IAC-491 / Support building ABX actions with TypeScript project references

## v2.16.2 - 12 Nov 2021

### Fixes
* [vRA-NG] IAC-483 / Exporting subscriptions only takes first 20 - now fetching all available
* [vRA-NG] IAC-484 / Cannot import flavor and image mappings if there are none in the profiles
* [vRA-NG] IAC-482 / SVG icons are no longer uploaded/downloaded

### Known Issues
* [vRA-NG] SVG icons cannot be uploaded since vRA does not recognize it's own format when submitted back

## v2.16.1 - 09 Nov 2021

### Fixes
* [vRA-NG] PropertyGroups project ids are now patched before creating/updating
* [vRA-NG] Fixed missing catalog items in content sources for new blueprints
* [vRA-NG] Blueprints import and export - extended details, versioning and release status support
* [vRA-NG] Importing a flavor mapping, when flavor mapping does not exist
* [vRA-NG] Importing an image mapping, when image mapping does not exist
* [vRA-NG] Catalog Item ids are now fetched before importing

### Enhancements
* [vRA-NG] Improved logging on importing custom resources with active attachments

## v2.16.0 - 02 Nov 2021

### Introduces
* [vRA-NG] Property groups support as vRA package contents

### Fixes
* [vRA-NG] Catalog item icon extension fix
* [vRA-NG] Removed custom forms logic from blueprints storage logic
* [vRA-NG] NullPointerException on importing flavour mappings - enhanced logging

## v2.15.0 - 29 Oct 2021

### Introduces
* [vRO-Polyglot] Move dependency resolution from NPM to Artifactory
* [vRA-NG] Catalog items support with custom forms and icons

### Enhancements
* [vRO] Improve logging when vropkg fails to parse JS

### Fixes
* [vRO] Signing issue due to vRA dependency

## v2.14.18 - 27 Oct 2021

### Introduces
* [vRA-NG] Configuration to wait for data collection during import
* [vRA-NG] Added a new vrang.data.collection.delay.seconds properties to force a wait of
  a variable amount of time for vRA data collection to pass before importing

### Enhancements
* [vRO-Polyglot] "Memory limit" and "Timeout" attributes support for polyglot actions
* [vRA-NG] Default timeout configuration for import content process

### Fixes
* [vRO] Add charset-detector to bundled dependencies
* [vRO] Resource elements support fix for 7.X

## v2.14.17 - 13 Oct 2021

### Introduces
* [vRO-Polyglot] Support for polyglot actions invocation
* [vRO-Polyglot] Extend vrotsc to support referencing polyglot actions in TypeScript workflows
  using decorators

### Enhancements
* [vRA-NG] Timeout configuration for import content process

### Fixes
* [vRA-NG] Resource action custom forms support
* [vRA-NG] Authentication changes for multi-tenant setup
* [vRO] Ignoring node_modules in XML, JavaScript and mixed projects
* [vRO] Fixed a JSON structure logging issue which caused error "Not a valid package file, dunes-meta-inf is missing !"
  when pushing to vRO
* [vRO] Fixed non-latin character support on vRO content import
* [vRA-NG] Subscriptions import support for multi-tenant setup
* [vRA-NG] Entitlements import support for multi-tenant setup
* [vRA-NG] Content sources import support for multi-tenant setup
* [vRA-NG] Custom resource day2 actions support for multi-tenant setup
* [vRA-NG] Support custom resources updates via vrealize:push
* [vRA-NG] Failure of vrealize:push on creating an entitlement without custom from
* [vRO] Empty JavaScript actions cleanup

## v2.14.16 - 08 Sep 2021

## v2.14.15 - 25 Aug 2021

## v2.14.14 - 23 Aug 2021

## v2.14.13 - 03 Aug 2021

## v2.14.12 - 19 Jul 2021

## v2.14.11 - 13 Jul 2021

## v2.14.10 - 09 Jul 2021

## v2.14.9 - 30 Jun 2021

## v2.14.8 - 28 Jun 2021

## v2.14.7 - 25 Jun 2021

## v2.14.6 - 22 Jun 2021

## v2.14.5 - 21 Jun 2021

## v2.14.4 - 17 Jun 2021

## v2.14.3 - 15 Jun 2021

## v2.14.2 - 14 Jun 2021

## v2.14.1 - 28 May 2021

## v2.13.8 - 28 May 2021

## v2.13.7 - 21 May 2021

## v2.13.6 - 20 May 2021

## v2.13.5 - 14 May 2021


* [vRA-NG] Fixed issue when importing subscription in multi-tenant vRA environments
## v2.13.4 - 12 May 2021

## v2.13.3 - 10 May 2021

## v2.13.2 - 05 May 2021

## v2.13.1 - 20 Apr 2021

## v2.13.1 - 20 Apr 2021

## v2.13.1 - 20 Apr 2021

## v2.13.1 - 20 Apr 2021

* [vRO] Changed vRO module dependencies to version 7.3.1
* [vRO] Fixed issue with packaging new configuration element value format introduced in patches of vRO 7.5 and 7.6
## v2.12.7 - 05 Apr 2021

## v2.12.6 - 26 Mar 2021

## v2.12.5 - 16 Mar 2021

## v2.12.4 - 13 Feb 2021

## v2.12.3 - 11 Feb 2021

## v2.12.2 - 21 Jan 2021

### Enhancement
* [MVN] Fixed ussue with installer timeouts

## v2.12.1 - 10 Jan 2021

## v2.12.0 - 08 Jan 2021

### Enhancement
* [TS] vRO pkg - Adds support for slash in workflow path or name
* [vRBT] vRBT installer - updated documentation, added checking of workflow input, writing of workflow error message to
  file, setting of installer exit code when executing of a workflow


## v2.11.1 - 01 Dec 2020

## v2.11.0 - 26 Nov 2020

### Enhancement
* [TS] Allow additional trigger events for policies trigered by the vcd mqtt plugin

## v2.10.2 - 17 Nov 2020

### Enhancement
* [MVN] Fix Missing vRA Tenant After Successful package import
* [MVN] Fix vROPS imoport fails on certain assets

## v2.10.1 - 06 Nov 2020

## v2.10.0 - 02 Nov 2020

### Enhancement
* [MVN] Improve Package-Installer and fix project versions and dependencies

## v2.9.0 - 26 Oct 2020

### Enhancement
* [MVN] Polyglot archetype - regex support in yaml defs for vrli
* [MVN] Regex support in YAML defs for vROPS archetype

## v2.8.8 - 24 Sep 2020

## v2.8.7 - 23 Sep 2020

## v2.8.6 - 02 Sep 2020

### Enhancement
* [MVN] Support SHA1 checksum generation for JS,TS,XML,vRA,vRANG project types.
* [MVN] Include the pom.xml description content as description of the built vRO package artifact
* [TS-AutoGen] Define a <swagger.apiVersion> property for storing the version of the API for which this project is generated.
* [TS-AutoGen] Store the API version as part of the vRO package description.
* [vRA-NG] Adds support for import/export of custom resources and resource actions.

## v2.8.5 - 30 Jul 2020

### Enhancement
* [MVN] Fixed problem with vROPs project build after generating it using vROPs archetype

## v2.8.4 - 23 Jul 2020

## v2.8.3 - 21 Jul 2020

## v2.8.2 - 21 Jul 2020

### Enhancement
* [vRLI] Fixed bug in rewriting of the alert vCops intergation
* [vRO] Added vro configuration validation for SSO authentication when vro tenant is present in settings.xml
* [vRBT] Fixed bug when vRBT fails to find vro port configuration on embedded vro

## v2.8.1 - 02 Jul 2020

## v2.8.0 - 30 Jun 2020

## v2.7.1 - 16 Jun 2020

### Enhancement
* [TS] Typescript projects for vRO, now support syntax for specifying a description for a configuration element attribute.
* [vRA-NG] Adds support for using project name when managing vRA-NG content.
* [MVN] License-management

## v2.7.0 - 04 Jun 2020

### Enhancement
* [vROps] Adds support for vROps 8.1
* [vROps] Change default authentication provider to Token-based Authentication
* [TS] Extend vropkg tool to support Polyglot bundle
* [TS] Support for skipping unmapped dependencies, e.g. --skipUnmappedDeps
* [vRBT] Use prebuild gitlab-runner image from pscoelab repository

## v2.6.1 - 29 May 2020

## v2.6.0 - 21 May 2020

## v2.5.12 - 13 May 2020

### Enhancement
* [TS] Bumped up Typescript version to 3.8.3
* [TS] Added support for tsconfig file override using the project option of the tsc executable.

## v2.5.11 - 13 May 2020

### Enhancement
* [MVN] Updated vRBT infrastructure project with latest dependencies and improved installation robustness

### Fixes
* [vROps] Fixes a problem with resource kind during alert definition import
* [TS] Use fixed node package versions
* [TS] Fixed vCD build process

## v2.5.10 - 07 May 2020

### Enhancement
* [vROps] Support for policy assignment to custom groups

### Fixes
* [vRA] Fixes a problem with vra-ng authentication always setting System Domain and users not being able to authenticate
  with different domain
* [vROps] Removed sshHost from Installer. Use host instead.
## v2.5.9 - 05 May 2020

## v2.5.8 - 30 Apr 2020

## v2.5.7 - 24 Apr 2020

## v2.5.6 - 21 Apr 2020

## v2.5.5 - 15 Apr 2020

## v2.5.4 - 13 Apr 2020

## v2.5.3 - 08 Apr 2020

## v2.5.2 - 07 Apr 2020

### Enhancements
* [TS] Make dependency:go-offline execution conditional

## v2.5.1 - 02 Apr 2020

## v2.5.1 - 02 Apr 2020

## v2.5.0 - 22 Mar 2020

### Enhancements
[TS] All version of Node are supported from 10.x and above
[TS] npm repository is no longer needed
[TS] Support for RequireJS imports/exports
[TS] Support for yaml configurations
[TS] Improved workflows and policy templates transpilation
[TS] Improved diagnostic messages
[TS] Improved handling of cycle references
[TS] Extended workflow support
[TS] Support for ES2017.String
[TS] Emitting a warning header at the top of each file (controllable through vrotsc.emitHeader=true)

## v2.4.20 - 06 Mar 2020

## v2.4.19 - 02 Mar 2020

## v2.4.18 - 21 Feb 2020

## v2.4.17 - 11 Feb 2020

## v2.4.16 - 07 Feb 2020

## v2.4.15 - 20 Jan 2020

### Enhancements
* [JS] Support persistent Actions IDs pulled from server

## v2.4.14 - 16 Jan 2020

### Enhancements
* [MVN] Unify vRO packaging mechanism for TS/XML/JS based projects.

## v2.4.13 - 13 Jan 2020

## v2.4.12 - 09 Jan 2020

## v2.4.11 - 20 Dec 2019

## v2.4.10 - 18 Dec 2019

## v2.4.9 - 16 Dec 2019

## v2.4.8 - 16 Dec 2019

### Enhancements
* [MVN] Add support for generating and using a TS Autogen project based on @vmware-pscoe/ts-swagger-generator NPM package

## v2.4.6 - 16 Dec 2019

### Fixes
* [TS] Error during .ts local imports metadata collection

## v2.4.5 - 11 Dec 2019

### Fixes
* [MVN] Normalize filename for vra:pull-ed catalog item icons

## v2.4.4 - 09 Dec 2019

## v2.4.3 - 02 Dec 2019

### Fixes
* [TS] Fix interface and type declarations imports imposed that do not exist at runtime, which causes errors resolving vrotsc-annotations and in some cases cyrcular dependencies issues.

## v2.4.2 - 28 Nov 2019

### Enhancements
* [MVN] Add support for running workflows against vRO version 7.6 and above

### Fixes
* [MVN] Fix missing vra-ng-package-maven-plugin to repository
* [MVN] Fix failure in TS Tests executed on Windows by increasing default JVM Heap size for background jobs.
* [TS] Fix Tests failing if TS project contains dash in artifactId.


## v2.4.1 - 27 Nov 2019
### Fixes
[MVN] fix installDeps when .m2 repo has not cached the required dependencies. Use dependency:go-offline to ensure they are cached.


## v2.4.0 - 13 Nov 2019

## v2.0.3 - 12 Nov 2019

## v2.0.2 - 12 Nov 2019

### Enhancements
* [TS] Add npmconv utility for converting pure TS based NPM-based projects to vRO project structure.
* [MVN] Add support for vRA 8 user/pass authentication for on-prem instance.
* [MVN] Add support for flavor profiles to exported from vRA 8

## v2.0.1 - 12 Nov 2019

## v2.0.0 - 07 Nov 2019

### Enhancements
* [TS] **BREAKING CHANGE** .d.ts packages are now under different @types/ module name that uses dot notation. For example, when importing you need to use "com.vmware.pscoe.npm.inversify" instead of previously output "com-vmware-pscoe-npm-inversify" module name.

## v1.7.4 - 07 Nov 2019

### Fixes
* [internal] Ensure consistent build and that all vrotsc tests are passing

## v1.7.3 - 06 Nov 2019

### Enhancements
* [TS] Support cyclic dependencies when they are variable ref is in scoped context

## v1.7.2 - 01 Nov 2019

### Fixes
* [TS] Fix .d.ts is not generated if .ts contains only type definitions
* [MVN] Fix support vRO8 auth with short username when on-prem vRA8

## v1.7.1 - 10 Oct 2019

### Fixes
* [TS] Ensure .d.ts parts of src/ folder are visited by underlying tsc program as well.

## v1.7.0 - 09 Oct 2019

### Enhancements
* [TS] Add support for module import
* [TS] typescript 3.6.3 updated with support for EmitHelpers and __spreadArray by default.
* [TS] Migrate to using tsc native class genration and super execution to support default decorators and reflect-metadata

### Fixes
* [TS] Fix Promise.await ignored for async class-based method declarations
* [TS] Fix reference tracking for variable re-exporting with rename
* [TS] rework ESShim.merge implementation and fallback on default __asign EmitHelper provided by tsc.
* [TS] Update archetype tsConfig to limit runtime libs to only those supported by vRO
* [TS] remove custom implementation for .d.ts generation and fallback to tsc instetad to resolve numerous problems with declaration files
* [TS] fix number of issues with inaccessible properties being exported in transpiled code.
* [TS] reduce code optimizaiton efforts and ensure empty .d.ts & .js files are preserved as those might be referenced exernally.
* [TS] Fix support of empty files (e.g. pure-interfacees) on import/export transpiled code.
* [TS] Fix source file traversal and transformation and thus simplifying literal/identifier/comments handling
* [TS] Remove custom super call handling and leave default tsc handling.
* [TS] Remove import optimizations as impacting correctness of imports.

## v1.6.0 - 11 Sep 2019

### Enhancements
* [MVN] vrealize:push goal now supports vCloud Director Angular UI extension projects
* [PI] Package installer now supports vCloud Director Angular UI extension projects
* [MVN] Support for XML workflow representation in TypeScript projects
* [MVN] Support for decorators in TypeScript projects.
* [MVN] Implement support for vCloud Director Angular UI extension projects
* [TS] Support for vRO policies in TypeScript projects. Files ending with .pl.ts will be transpiled as a vRO policy template.
* [TS] Enhanced support for vRO resource elements in TypeScript projects.
* [TS] Enhanced support for vRO configurations and workflows in TypeScript projects.
* [TS] Windows support for TypeScript projects.

## v1.5.11 - 09 May 2019

### Enhancements
* Add ```generated.from``` Maven property to the root POM of all archetypes. This can be used to differentiate which "template" was used to generate the project, for example in the context of a CI pipeline.

## v1.5.10 - 19 Apr 2019

### Enhancements
* Include CHANGELOG.md in the final tool chain bundle.

## v1.5.9 - 19 Apr 2019

### Enhancements
* ```vro:pull```, ```vra:pull``` and ```vra:auth``` Maven goals now support the SSL verification flags to be set as properties in a Maven profile, similarly to the ```vrealize:push``` goal.

### Fixes
* When using the Bundle Installer with a properties file the value of ```vro_delete_old_versions``` used to be ignored - if the property was present, the installer would do the cleanup. Now, if the property is not present it is considered false. If it is present, however, its value will be used to opt-in for the cleanup.

## v1.5.8 - 15 Apr 2019

### Enhancements
* Support for gradual migration from JS-based projects to TypeScript ones by allowing .js files in src/ folder to be respected at TS copilation stage.
* Support for vRO resource elements to be included in package. TS projects can contain any files that are not .ts and .js under src/ directory and those will carried over.
* (internal) Improvement of unit-test parallel execution and sub-suite instantiation for easier debugging/testing purposes.

## v1.5.7 - 03 Apr 2019

### Enhancements
* Installer CLI now prompts for SSL verification flags. Default is still to verify the certificate against Java's key store (i.e. cacerts) and to verify the hostname. Those flags can be persisted and controlled via the environment's ```.properties``` file.
* vrealize:push Maven goal now supports the SSL verification flags to be set as properties in a Maven profile, i.e. you can add ```<vrealize.ssl.ignore.certificate>true</vrealize.ssl.ignore.certificate>``` under ```<properties>``` in an active Maven profile to skip the certificate verification against JAVA's key store (i.e. cacerts). You can also add ```<vrealize.ssl.ignore.hostname>true</vrealize.ssl.ignore.hostname>``` to skip the hostname verification. **WARNING** this is intended for use with production endpoints. For those cases, register vRA/vRO certificate in Java's key store and access the endpoint using its FQDN.

## v1.5.6 - 27 Mar 2019

### Enhancements
* **BREAKING** All certificates are now verified as part of API calls from the toolchain to vRA/vRO:
  * Verify hostname - the hostname if the vRO/vRA server should match the CN of the SSL certificate. *For development environments, this can be skipped by a flag described in documentation.*
  * Verify certificate - the SSL certificate used by vRO/vRA is verified against the Java default keystore, i.e. ```cacerts```. Self-signed or third-party certificates have to either be addded to the trusted store (or their CA) or the check can be ignored for development environments by a flag described in documentation.

* Improved logging when installing packages - logs will report which package will be included (pass) and which will be excluded (skip).
* ```vrealize:push``` will import all packages per type in a single batch, reporting what will be included (pass) and excluded (skip).

### Fixes
* Installer overwrites newer versions of packages found on the server if a concrete source package, e.g. v1.0.2 is not found.
* ```vrealize:push``` downgrades dependent packages, i.e. it will always forcefully install the concrete versions of the dependencies regardless of the state of the target vRO/vRA server. This is still possible if an additianal flag is passed to the command: ```-Dvro.importOldVersions``` and respectively ```-Dvra.importOldVersions```.

## v1.5.5 - 14 Mar 2019

### Fixes
* Pulling a vRO actions project from a Windows workstation leads to wrong identation in actions JavaScript files.

## v1.5.4 - 13 Mar 2019

### Fixes
* Issue related to vRO multi-tenantcy authentication. When toolchain worked with a vRO in a multi-tenant mode it tooked tenant name as domain name instead of the real domain name for login which caused authentication issues for non-default tenants.
* Issue related to the unit-tests executor of vRO actions-based projects on Windows. Inability to run unit-tests on Windows development workstation.
* Regression issue related to import/export of vRA composite blueprints for vRA versions before 7.4, as custom forms API is not supported in these versions.

### Known Issues
* VS Code Extension and Maven plugins cannot work against default tenant (vsphere.local) and custom tenant at the same time, when vRO is configured in a multi-tenant mode. This limitations comes from multi-tenant implementation in vRO where Resource Elements created in the default tenant are read-only for all other tenants.
  This issue could be worked around by not usting the toolchain against default tenant in multi-tenant environment.

## v1.5.3 - 05 Mar 2019

## v1.5.2 - 28 Feb 2019

## v1.5.1 - 11 Feb 2019

### Fixes
* Excessive collection triggering and 100 percent CPU usage for several minutes when VSCode auto-saving is enabled or frequent saves are used
  * Collection will be triggered only if files are created or deleted instead of on each change
  * Collection will be delayed with 10 seconds - that way when pulling many files the multiple change events will trigger only one colelction
* Run Action command now supports vRO 7.3 and lower
* Untitled files and files without IIFE now have correct autocompletion

### Known Issues
* Cannot build project generated with groupId or artifactId that contain special characters.
  * Cause: The Jasmine tests are unable to compile if the folder hierarchy contains characters that are not allowed in Java packages.
  * Workaround: If a generated project contains special characters in its groupId or artifactId, rename all subfolders in test/ and src/ to not include any non-compatible with the Java package convention characters.
* Exporting vRA blueprints without custom forms logs error message "null". This is a bug in underling REST client library.

## v1.5.0 - 04 Feb 2019

### Enhancements
* New command in the vscode extension - **vRO: Run Action**
  * Allows running an action JavaScript file in vRO while seeing the logs in VSCode.
  * Available both in the Command Palette and as `zap` icon on the editor's tab bar.
* Implemented code coverage report produced by running Jasmin unit tests. The report is in lcov.info format, which is readable by Sonar.

### Known Issues
* Cannot build project generated with groupId or artifactId that contain special characters.
  * Cause: The Jasmine tests are unable to compile if the folder hierarchy contains characters that are not allowed in Java packages.
  * Workaround: If a generated project contains special characters in its groupId or artifactId, rename all subfolders in test/ and src/ to not include any non-compatible with the Java package convention characters.
* Exporting vRA blueprints without custom forms logs error message "null". This is a bug in underling REST client library.

## v1.4.1 - 01 Feb 2019

### Enhancements
* New setting to *exclude* certain projects from the list of build tasks (`Cmd+Shift+B`) by using glob patterns
```javascript
"o11n.tasks.exclude" : [
    "com.vmware.pscoe.library*", // Exclude all PSCoE libraries
    "!com.vmware.pscoe.library*", // Exclude everything, except PSCoE libraries
    "com.vmware.pscoe.!(library*)", // Exclude everything PSCoE, except libraries
    "com.vmware.pscoe.library:{nsx,vra,vc}", // Exclude nsx, vra and vc libraries
    "com.vmware.pscoe.library:util" // Exclude util library (<groupId>:<artifactId>)
]
```

### Known Issues
* Cannot build project generated with groupId or artifactId that contain special characters.
  * Cause: The Jasmine tests are unable to compile if the folder hierarchy contains characters that are not allowed in Java packages.
  * Workaround: If a generated project contains special characters in its groupId or artifactId, rename all subfolders in test/ and src/ to not include any non-compatible with the Java package convention characters.
* Exporting vRA blueprints without custom forms logs error message "null". This is a bug in underling REST client library.

## v1.4.0 - 25 Jan 2019

### Enhancements
* Support for [Multi-root Workspaces](https://code.visualstudio.com/docs/editor/multi-root-workspaces) that allow opening more than one vRO project into single vscode window.
* Dynamically create build tasks (`Cmd+Shift+B`) based on project's type and modules.
* New pom.xml diagnostics
  * Show inline warning, if toolchain version in pom.xml file is lower than the vscode extension's version.
  * Provide quick fix action in pom.xml that replaces the parent version with the vscode extension's version.
* Support for export/import of vRA custom forms.
* Support for clean up task of vRA/vRO packages from server.
  * Clean up of the current version and/or old versions and their dependencies.
  * Supported via "mvn" command or package installer

### Known Issues
* Cannot build project generated with groupId or artifactId that contain special characters.
  * Cause: The Jasmine tests are unable to compile if the folder hierarchy contains characters that are not allowed in Java packages.
  * Workaround: If a generated project contains special characters in its groupId or artifactId, rename all subfolders in test/ and src/ to not include any non-compatible with the Java package convention characters.
* Exporting vRA blueprints without custom forms logs error message "null". This is a bug in underling REST client library.

## v1.3.10 - 01 Nov 2018

### Fixes
* The vscode extension cannot load when the project location contains spaces or other characters that are percent-encoded in URIs
* Push does not work for vRA packages built on Windows

### Known Issues
* Cannot build project generated with groupId or artifactId that contain special characters.
  * Cause: The Jasmine tests are unable to compile if the folder hierarchy contains characters that are not allowed in Java packages.
  * Workaround: If a generated project contains special characters in its groupId or artifactId, rename all subfolders in test/ and src/ to not include any non-compatible with the Java package convention characters.

## v1.3.8 - 24 Oct 2018

### Fixes
* The vscode extension cannot generate projects with spaces in the workflows path parameter.

### Known Issues
* Cannot build project generated with groupId or artifactId that contain special characters.
  * Cause: The Jasmine tests are unable to compile if the folder hierarchy contains characters that are not allowed in Java packages.
  * Workaround: If a generated project contains special characters in its groupId or artifactId, rename all subfolders in test/ and src/ to not include any non-compatible with the Java package convention characters.

## v1.3.7 - 19 Oct 2018

### Enhancements
* Autocomplete modules and actions in `Class.load()` statements
* Add a new task command (`vRO: Push Changes`) for pushing only the diff between current branch and origin/master
* Support specifying different command for windows in the vRO task definitions (.vscode/tasks.json)
* New Project wizard will reuse the current VSCode window if no other folder is opened.

### Known Issues
* Cannot build project generated with groupId or artifactId that contain special characters.
  * Cause: The Jasmine tests are unable to compile if the folder hierarchy contains characters that are not allowed in Java packages.
  * Workaround: If a generated project contains special characters in its groupId or artifactId, rename all subfolders in test/ and src/ to not include any non-compatible with the Java package convention characters.

## v1.3.6 - 03 Oct 2018

### Fixes
* New project functionality works only from the context of existing Build Tools for VMware Aria project. Now projects can be created from an empty VSCode window.

### Known Issues
* Cannot build project generated with groupId or artifactId that contain special characters.
  * Cause: The Jasmine tests are unable to compile if the folder hierarchy contains characters that are not allowed in Java packages.
  * Workaround: If a generated project contains special characters in its groupId or artifactId, rename all subfolders in test/ and src/ to not include any non-compatible with the Java package convention characters.

## v1.3.5 - 25 Sep 2018

### Enhancements
* Include package installer in the toolchain to enable -Pbundle-with-installer. When a package is build with ```mvn package -Pbundle-with-installer``` this will produce a zip file with all the dependencies and a bin/ and repo/ folders. The bundle can be installed by unziping it and calling ./bin/installer.
* Archetype generated projects now work with release.sh immediately, i.e. without further modifying the pom.xml file of the root project. You can still have the SCM remote written in the POM and not specify it every time, but OOTB after you add the project to SCM and add your remote (origin) you can use the ```-r``` option of the **release.sh** script: ```sh ./release.sh -r $(git remote get-url origin)```

### Fixes
* vRealize archetype project's install workflow category path contains placeholders

### Known Issues
* Cannot build project generated with groupId or artifactId that contain special characters.
  * Cause: The Jasmine tests are unable to compile if the folder hierarchy contains characters that are not allowed in Java packages.
  * Workaround: If a generated project contains special characters in its groupId or artifactId, rename all subfolders in test/ and src/ to not include any non-compatible with the Java package convention characters.
* New project functionality works only from the context of existing Build Tools for VMware Aria project.

## v1.3.3 - 21 Sep 2018

### Fixes
* vRealize archetype produces a root pom with placeholders

### Known Issues
* Cannot build project generated with groupId or artifactId that contain special characters.
  * Cause: The Jasmine tests are unable to compile if the folder hierarchy contains characters that are not allowed in Java packages.
  * Workaround: If a generated project contains special characters in its groupId or artifactId, rename all subfolders in test/ and src/ to not include any non-compatible with the Java package convention characters.
* New project functionality works only from the context of existing Build Tools for VMware Aria project.

## v1.3.2 - 19 Sep 2018

### Fixes
* Actions with `-SNAPSHOT` in the version cannot be overridden in vRO version 7.3 or lower

### Known Issues
* Cannot build project generated with groupId or artifactId that contain special characters.
  * Cause: The Jasmine tests are unable to compile if the folder hierarchy contains characters that are not allowed in Java packages.
  * Workaround: If a generated project contains special characters in its groupId or artifactId, rename all subfolders in test/ and src/ to not include any non-compatible with the Java package convention characters.

## v1.3.1 - 13 Sep 2018

### Fixes
* The New Project wizard shouldn't ask for Workflows Path when bootstrapping vRA YAML projects
* vRA YAML projects could not be created because of wrong archetype group ID

### Known Issues
* Cannot build project generated with groupId or artifactId that contain special characters.
  * Cause: The Jasmine tests are unable to compile if the folder hierarchy contains characters that are not allowed in Java packages.
  * Workaround: If a generated project contains special characters in its groupId or artifactId, rename all subfolders in test/ and src/ to not include any non-compatible with the Java package convention characters.

## v1.3.0 - 11 Sep 2018

### Enhancements
* `vRO: New Project` command for bootstrapping vRA and vRO projects
* New maven archetype for vRA YAML projects
* Option to edit the profiles in maven's settings.xml file from the Pick Profile dialog (located at the bottom left corner of the status bar)
* Reduced the number of parameters needed for generating a project when using Maven archetype commands
  * **All types of projects**
    * Removed the parameters `-Dtop`, `-Dcompany`, `-Ddepartment`, `-Dtopic`, `-Dname`
    * Added the parameters `-DgroupId` and `-DartifactId`
  * **Projects containing workflows**
    * Removed the parameters `-DbaseCategory`, `-DsubCategory` and `-Dtitle`
    * Added the parameter `-DworkflowsPath`
* Jasmine tests no longer fail with cryptic error when there is an empty/invalid js action file

### Fixes
* `release.sh` cannot release vRA and mixed projects
* Package installer does not support special characters in the password field

### Known Issues
* Cannot build project generated with groupId or artifactId that contain special characters.
  * Cause: The Jasmine tests are unable to compile if the folder hierarchy contains characters that are not allowed in Java packages.
  * Workaround: If a generated project contains special characters in its groupId or artifactId, rename all subfolders in test/ and src/ to not include any non-compatible with the Java package convention characters.

## v1.2.0 - 30 Jul 2018

### Enhancements
* All components in the toolchain are now capable of using vRA SSO as authentication mechanism towards vRO
* New options in the Maven profiles for vRO (located in user's settings.xml)
  * `<vro.auth>vra</vro.auth>` - use vRA SSO authentication
  * `<vro.auth>basic</vro.auth>` - use Basic authentication
  * `<vro.tenant>vsphere.local</vro.tenant>` - specify the tenant to be used for SSO authentication
* There is no longer separate vRO connection configuration for the toolchain Maven plugins and the VSCode extension. All components of the toolchain now use the connection settings defined in the Maven profile at `~/.m2/settings.xml`. The exact profile to be used by the VSCode extension is provided by a new setting `o11n.maven.profile`.
* More build and deploy tasks are available in the `Cmd+Shift+B` palette in VSCode. The actual command behind each of these tasks can be overwritten by a project local `.vscode/tasks.json` file (`Cmd+Shift+B` -> click the cogwheel icon for a task -> change the command in the generated tasks.json)

### Migration Steps
* Since v1.2.0, all mixed projects that have to use vRA SSO authentication, should have the following added to their root **pom.xml** file.
```xml
<parent>
    <groupId>com.vmware.pscoe.o11n</groupId>
    <artifactId>base-package</artifactId>
    <version>1.2.0</version>
</parent>
```
* `o11n.maven.profile` setting is now required by the VSCode extension

### Fixes
* Print a warning when `push` is executed for unsupported artifact types, instead of throwing an exception
* Fix the 'Extension 'vmw-pscoe.o11n-vscode-extension' uses a document selector without scheme.' error visible in vscode when activating the vRO extension

### Removed
* The `o11n.server.*` configuration properties for the VSCode extension are no longer used. They are replaced by the settings defined `o11n.maven.profile`
* Removed Maven-based hint collection

### Known Issues
* Cannot build project generated with groupId or artifactId that contain special characters.
  * Cause: The Jasmine tests are unable to compile if the folder hierarchy contains characters that are not allowed in Java packages.
  * Workaround: If a generated project contains special characters in its groupId or artifactId, rename all subfolders in test/ and src/ to not include any non-compatible with the Java package convention characters.

## v1.1.5 - 19 Jul 2018

### Fixes
* When trying to pull a package from vRO 7.3 with v1.1.4 of the toolchain, it reports the package is not found even though the package is there.

## v1.1.4 - 17 Jul 2018

### Enhancements
* Include empty .o11n directory in the generated vRO projects. Such projects will trigger the vRO extension activation when opened in VSCode
* Provide the ability to fetch contents from any vRO package by using `mvn vro:pull -DpackageName=com.vmware.pscoe.library.ssh`

### Fixes
* Pull does not work for vRO 7.4
* Other minor bug fixes and improvements

## v1.1.3 - 13 Jun 2018

### Enhancements
* Support pulling and pushing configuration values

### Fixes
* Installer cannot import bundle with both vRO and vRA content
* Maven-based hint collection fails for mixed project

## v1.1.2 - 23 May 2018

### Enhancements
* Support component profiles in vRA projects

## v1.1.1 - 14 May 2018

### Enhancements
* Support encrypted passwords in the active maven profile
* Include stack trace information in jasmine test failures

### Fixes
* Minor bug fixes and improvements

## v1.1.0 - 03 May 2018

### Enhancements
* Support pushing content to vRO/vRA without dependencies
* Support for bulding packages (patches) with only a subset of the project's actions.

## v1.0.2 - 18 Apr 2018

### Enhancements
* Support hint collection for dependencies present only on the local machine

### Fixes
* Log4j2 logs an error that configuration is missing when building/testing packages

## v1.0.1 - 13 Mar 2018

### Fixes
* Cloud Client could not import bundles

## v1.0.0 - 02 Mar 2018
* Initial version<|MERGE_RESOLUTION|>--- conflicted
+++ resolved
@@ -1,9 +1,6 @@
-<<<<<<< HEAD
 ### Enhancements
 * [artifact-manager] 104 / Deprecated Cloud Template Versioning
 
-=======
->>>>>>> 9be9dfd8
 ### Fixes
 * [artifact-manager] Exporting vROps dashboards fails if metadata folder is not created
 * [artifact-manager] 108 / Pushing and pulling from/to vRA 8.12 fails with buildtools 2.32.0
