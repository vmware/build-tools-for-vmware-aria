--- conflicted
+++ resolved
@@ -1,12 +1,8 @@
-<<<<<<< HEAD
 ### Enhancements
 * [artifact-manager] 104 / Deprecated Cloud Template Versioning
 
-=======
-### Fixes
-
+### Fixes
 * [artifact-manager] Exporting vROps dashboards fails if metadata folder is not created
->>>>>>> 46a4b2be
 
 ## v2.33.0 - 02 Jun 2023
 
