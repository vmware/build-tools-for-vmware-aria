--- conflicted
+++ resolved
@@ -1,10 +1,7 @@
 ### Enhancements
-<<<<<<< HEAD
 
 * [vrops] Issue 280 / Support for priority ordering of the vROPs policies during push.
-=======
 * [vrotsc] `vrotsc` migrate ts from 3.8.3 to 5.4.5. Check [this](https://github.com/vmware/build-tools-for-vmware-aria/pull/245) for detailed information
->>>>>>> 20e42ec4
 
 ## v2.39.0 - 14 Jun 2024
 
@@ -36,6 +33,7 @@
 * [vro-types] 251 / Add missing types to AD Plugin
 
 ### Fixes
+
 * [artifact-manager] IACCOE-809 : Fixed an issue for importing Aria Pipelines with dependencies on another pipelines for rollback.
 
 ## v2.38.0 - 29 Mar 2024
@@ -46,6 +44,7 @@
 * [artifact-manage] IAC-796 / Upgrade VCD archetype to support Angular 15
 * [vRA-NG] IAC-782 / vra-ng:pull : Added support for export of policies of the following types: Approval Policy, Day 2 Actions Policy, Deployment Limit Policy, Lease Policy, Resource Quota policy.
 * [artifact-manager] IAC-782 / vrealize:push : Added support for import of policies of the following types: Approval Policy, Day 2 Actions Policy, Deployment Limit Policy, Lease Policy, Resource Quota policy.
+
 ### Fixes
 
 * [vro-types] Fix SSHSession 'error' and 'state' types
@@ -81,11 +80,8 @@
 * [artifact-manager] IAC-788 / Improved Handling of Empty vRA Blueprint Versions for vRA 8.12.x.
 * [artifact-manager] IAC-801 / Fix vRA catalog items appearing twice on multi page results.
 
-<<<<<<< HEAD
 ## v2.35.2
 
-=======
->>>>>>> 20e42ec4
 ### Enhancements
 
 * [vro-types/o11n-plugin-aria] IAC-789 / Adding new Aria Automation Plugin vRO inventory Types.
