## v2.38.1 - 03 Apr 2024

### Enhancements
* Add support for `vgpu` in `VcVirtualDeviceBackingInfo` class
  
### Fixes
* [vro-types] 251 / Add missing types to AD Plugin

### Fixes
* [artifact-manager] IACCOE-809 : Fixed an issue for importing Aria Pipelines with dependencies on another pipelines for rollback.

## v2.38.0 - 29 Mar 2024

### Enhancements
* [vrotsc] `vrotsc` refactoring. Updated documentation and reworks. Check [this](https://github.com/vmware/build-tools-for-vmware-aria/pull/233) for detailed information
* [artifact-manager] IAC-796 / Upgrade VCD archetype to support Angular 15
* [vRA-NG] IAC-782 / vra-ng:pull : Added support for export of policies of the following types: Approval Policy, Day 2 Actions Policy, Deployment Limit Policy, Lease Policy, Resource Quota policy.
* [artifact-manager] IAC-782 / vrealize:push : Added support for import of policies of the following types: Approval Policy, Day 2 Actions Policy, Deployment Limit Policy, Lease Policy, Resource Quota policy.
<<<<<<< HEAD
* [artifact-manager] Export (Pull) Arai Automation Custom forms in a structured JSON, rather than in string encoded JSON, when stored together with the Custom Form metadata, thus making it more human friendly to operate with when stored in a repo.
=======
* [vrotsc]  Allow definition of workflow attribute which value is bound to the value of a Configuration Element variable.
>>>>>>> cd2e857b

### Fixes
* [vro-types] Fix SSHSession 'error' and 'state' types
* [typescript] 165 / vro:pull command for legacy archetype fails when workflow folder path name contains character '&'.
* [vro-types] Fix SSHSession `cmd`, `pty`, `terminal` types

## v2.37.0 - 26 Jan 2024

### Enhancements
* [docs] IAC-800 / Document TS Array functions behaviour and recommended typization approach.
* [artifact-manager] IAC-643 / Support subscription with ABX action - point to proper ABX action.
* [vropkg] IAC-793 / Support for vRO custom interaction forms in the vRO package during parsing and serializing.
* [typescript] 206 / Conditional Execution in Saga.

### Fixes
* [artifact-manager] IAC-779 / Install vro package fails with 404 not found in case vro_server=vro-l-01a is used not FQDN
* [packages/ecmascript] IAC-803 / Updated `Array.from()` to create shallow clone and to properly handle string, Map and Set input.
* [artifact-manager] IAC-799 / Wrong unix file path separators when creating backup path.
* [artifact-manager] IAC-778 / Backup only works with current package version, otherwise throws exception 404 not found.
* [artifact-manager] 211 / A better error is thrown now in case of an error when 2 blueprints with the same name exist in a single project on the server.
* [vCD-NG] 166 / fix VMware Cloud Director API version 38.0 and later do not support the /api/sessions API login endpoint
* [installer] 133 / Delete old packages fails with 401 error in case vro is embedded.
* [vro-types] Fix SSHSession 'output' type
* [artifact-manager] Extend Information on Exception messages for some of the  REST API Calls.

## v2.36.0 - 16 Nov 2023

### Fixes
* [artifact-manager] IAC-788 / Fix vRA Custom Forms not enabled with vRA Version prior 8.12.x.
* [artifact-manager] IAC-788 / Improved Handling of Empty vRA Blueprint Versions for vRA 8.12.x.
* [artifact-manager] IAC-801 / Fix vRA catalog items appearing twice on multi page results.

## v2.35.2
### Enhancements
* [vro-types/o11n-plugin-aria] IAC-789 / Adding new Aria Automation Plugin vRO inventory Types.
* [vro-types/o11n-plugin-aria] IAC-798 / Deprecating SQLDatabaseManager getDatabase() function.
* [artifact-manager] IAC-786 / Set Aria Operations Default Policy vROPs 8.12.x.
* [artifact-manager] IAC-790 / Update usage of deprecated policy APIs for vROPs 8.12.x.
* [archetypes] IAC-797 / Improved content.yaml definition for "ts-vra-ng" and "vra-ng"

### Bugs
* [o11n-plugin-ssh] session esxiCode returns type void() instead of number.

## v2.35.1 - 29 Sep 2023

### Fixes
* [artifact-manager] IAC-785 / vRA custom form import failure with vRA version 8.11.2 and above, made content-item search in content.yaml case insensitive againist the directory item names.
* [typescript] 163 / The compiled SAGA workflow crashes when no imports are defined in saga yaml.
* [vCD-NG] 167 / When pushing extensibility plugins, if API version 38 or above is detected, the code will automatically switch to API version 37. Otherwise push doesn't work for vCD 10.5 and above.

## v2.35.0 - 11 Aug 2023

### Fixes
* [vRA-NG] IAC-772 / When pushing Resource Actions (RAs), the ones that are scoped to a single project, should have their projectId modified to correspond to the one in configuration.

## v2.34.1 - 08 Aug 2023

### Fixes
* [artifact-manager] 148 / vra-ng:pull command failure when import/export tags contains underscore.
* [maven-plugins] 146 / Pull operations fail on Windows with release 2.34.0.

## v2.34.0 - 05 Jul 2023

### Enhancements
* [artifact-manager] 104 / Deprecated Cloud Template Versioning.
* [vro-types] Declared new type VcVirtualPCIPassthroughBackingInfo = VcVirtualDeviceBackingInfo & VcVirtualPCIPassthroughDeviceBackingInfo.

### Fixes
* [artifact-manager] IAC-780 / VRLI Alerts Push Fails for vROPs Enabled Alerts on Large Scale Environments.
* [vro-scripting-api] 110 / Mocking for configuration elements is incorrect.
* [actions-package] github issue# 73 is addressed. Solution is to replace line breaks in description by space.
* [artifact-manager] Exporting vROps dashboards fails if metadata folder is not created.
* [artifact-manager] 108 / Pushing and pulling from/to vRA 8.12 fails with buildtools 2.32.0.

## v2.33.0 - 02 Jun 2023

### Fixes
* [vrotest] IAC-777 / Package Build Failing - typescript folder build error due to forcing of newer version of the terser devDependency.
* [vro-types] Fixed definitions of RESTHost, XMLManager and HTTPBasicAuthentication to align with actual Orchestrator behaviour.
* [maven-plugins] IAC-706 / Package Build Failing - Typescript transpilation failed since Command line is too long.

## v2.32.0 - 11 May 2023

### Fixes
* [artifact-manager] 72 / Fixed domain detection to start from the last `@`, rather than the first.

### Enhancements
* [package-installer] IAC-728 / Deprecate ```vro_delete_include_dependencies``` flag  .
* [package-installer] IAC-591 / Added backup functionalities for vRO packages that will be imported.
* [maven] 87 / npm installation will now throw in case of a failure.
* [artifact-manager] IAC-765 / Add Support for Blueprint Custom Form Serialization/Deserialization.

## v2.31.2 - 20 Apr 2023

### Enhancements
* [artifact-manager] IAC-758 / Migrate build to JDK 17.
### Fixes
* [vRA-NG] IAC-743 / Can't pull resource actions of different resource type with same name.
* [artifact-manager] IAC-766 / Fix push fatal error: net.minidev.json.parser.ParseException: Malicious payload ...

## v2.31.1 - 05 Apr 2023

### Fixes
* [package-installer] IAC-732 / Installer Should Ask if vRO is Embedded.
* [vrotsc] IAC-755 / *.helper.ts files will now be excluded from type definitions.

## v2.31.0 - 29 Mar 2023

### Fixes
* [vrotest] IAC-742 / *.helper.[tj]s files will now be excluded from code coverage reports.

### Enhancements
* [artifact-manager] IAC-693 / vRBT to support new content sharing policies.

## v2.30.0 - 10 Mar 2023

### Fixes
* [vropkg] vropkg-not-working-offline / vropkg had a missing dependency that was not bundled.
* [artifact-manager] IAC-748 / Change project id between organizations to use restClient instead of config.

### Enhancements
* [polyglot] IAC-604 / vRBT to support downloading powershell modules through 'Ssl3' | 'Tls' | 'Tls11' | 'Tls12' | 'Tls13' .
* [polyglot] IAC-604 / Using Import-Module must always be in the format of Import-Module ```<module name>``` without -Name and ; at the end of the line to avoid confusion .
* [base-package] IAC-746 / Make base packages (ssh project) deployable to artifactory server and local maven repository.
* [core] IAC-718 / All pom.xml should inherit a single pom.xml. All pom.xml-s are now children or grand-children of ./pom.xml. Project version is stored only in the 'revision' property.
* [core] IAC-719 / Prepare for maven central. Add needed plugins: maven-javadoc-plugin, maven-gpg-plugin, and maven-source-plugin.
* [artifact-manager] IAC-733 / Add an Option for Overwriting Existing vRLI Content Packs.
* [artifact-manager] IAC-741 / mvn vrealize:clean now will not fail if not supported.
* [artifact-manager] IAC-745 / VRLI Alerts Fallback Object Set to LogInsight Only During Push.

## v2.29.2 - 24 Feb 2023

### Enhancements
* [maven-plugins-vrli] IAC-741 / Use new v2 API when working with vRLI 8.8+ content. The feature is marked as experimental because v2 API is Technical Preview.
## v2.29.1 - 15 Feb 2023

### Fixes
* [package-installer] IAC-713 / Installer doesn't ask for all required information about importing vRА.
* [polyglotpkg] IAC-712 / Enabled unit testing phase for npm lib projects, fix abx and polyglot pkg to be backward compatible.
* [polyglotpkg] IAC-712 / Updated project dependencies to not trigger build errors when combined with typescript-project-all projects.

## v2.29.0 - 27 Jan 2023

### Fixes
* [artifact-manager] IAC-708 / Updated commons-text version to 1.10.0.
* [maven-plugins-vrli] IAC-711 / Pulling LogInsight content packs fails.

## v2.28.0 - 23 Jan 2023

### Enhancements
* [artifact-manager] IAC-671 / vRBT to support sending UTF-8 content in regards to vRA-NG projects.
* [artifact-manager] IAC-671 / vRA-NG content (Content Sources, Custom Forms, Catalog Items .. ) now support "." in their names.
* [polyglot] IAC-626 / The Polyglot archetype now works with multiple packages instead of just one.

### Fixes
* [artifact-manager] IAC-553 / Fixed importing of property groups with different project scope.
* [vrotest] IAC-696 / Fixed Error massage while executing vro unit tests.
* [release] IAC-682 / Removed unused bamboospec.java file, enable batch mode during release, update pom.xml structure to match the filesystem relative paths, update project dependencies.
* [vRA-NG] IAC-692 / vra-ng:pull throws NullPointerException for missing properties in the vra/content.yaml.
* [vrotest] IAC-705 / Add implementation for System.sleep and System.waitUntil.
* [MVN] IAC-686 / Add implementation for polyglot packages to be published in JFrog when deploy command is executed.

## v2.27.0 - 15 Dec 2022

### Enhancements
* [build-tools-for-aria] IAC-666 / Update documentation to use approved project name `Build Tools for VMware Aria`.
* [build-tools-for-aria] IAC-622 / Added the ability to skip install-node-deps and cleaning node_modules during mvn clean lifecycle step by passing the flag skipInstallNodeDeps. If node_modules folder doesn't exist, then this flag is ineffective. This is done, to make sure that build shouldn't fail, because of this flag in any case.
* [ts-autogen] IAC-618 Removed the ts-autogen archtype, as this is causing the issue to make the toolchain opensource/public.
* [documentation] IAC-675/ Added documentation for unit testing.
* [artifact-manager] IAC-644 / Add support for the following ABX properties: memoryLimitMb, timeoutSec, provider(Faas provider), shared(Share with all projects in this organization), inputSecrets(Secret), inputConstants(Action constant).

### Fixes
* [installer] IAC-437 / Fixed Installer Skips Steps Under Mac OS.
* [installer] IAC-584 / Fixed Interactive Installer Doesn't Ask if vRO is embedded.
* [installer] IAC-669 / NPE in case user provides non-existing project name during installation.
* [artifact-manager] IAC-663 / vRA NG fails to release existing blueprint version.
* [vRA] IAC-633 / Fixed vRA authentication to respect refresh token in configuration.

## v2.26.4 - 13 Oct 2022

### Fixes
* [artifact-manager, store] IAC-637 / Fixed VraNgCustomResourceStore when updating Custom Resource after initial deletion failed.
* [vrotsc] IAC-606 / Constants are being exported correctly now.
* [vro-types] Added distinguishedName property to the AD_Computer and AD_OrganizationalUnit interfaces.
* [artifact-manager] IAC-639 / Blueprints cannot be imported when they have "." in thier names.
* [custom-resources] Fix Custom Resource Second Day action name validation.
* [artifact-manager] IAC-638 / Property groups are now correctly updated.
* [artifact-manager] CustomResources now respect if orgName is set instead of orgId.

### Enhancements
* [artifact-manager,package-installer] IAC-564 / Add prompt for vrang_proxy when package-installer is run without environment.properties file.

## v2.26.3 - 24 Aug 2022

### Fixes
* [artifact-manager] IAC-623 / Fixed pushing of catalog items that had custom forms defined.
* [vRA-NG] IAC-625 / Pulling blueprints with multiple versions on vRA 8.9 results in error.

## v2.26.2 - 16 Aug 2022

### Fixes
* [vRA-NG] IAC-620 vRA-NG push will now release the blueprint if no versions.json is present.
* [documentation] IAC-621/Fixed the Release.md template so it's more concise when sed is used to remove the Comments.
* [artifact-manager] IAC-621/ Fixed vRA Custom Resources With Day-2 actions importing in vRA 8.8.2.

## v2.26.1 - 29 Jul 2022

### Fixes

* [polyglot] IAC-619 Pushing polyglot projects fails with 'Port is not a number'.

### Doc updates

* [package-installer] IAC-428 / Added descriptions for some package installer and maven settings.xml configuration options.

## v2.26.0 - 19 Jul 2022


### Enhancements

* [artifact-manager] IAC-613 / Pulling Non Present Content needs to error.
* [artifact-manager] IAC-615 / Pushing content to Server to filter only content in content.yaml.

## v2.25.3 - 15 Jul 2022

### Fixes

* [installer] IAC-617 / Introduce installer exit code `0` in case of successful import.
* [vro-types] IAC-607 / SQL Plugin Definition Inconsistencies.

## v2.25.2 - 11 Jul 2022

### Enhancements
* [artifact-manager] IAC-595 / Improved error message when action name is too long.

### Fixes
* [polyglot] IAC-611 / Executing mvn vrealize:push fails for polyglot projects.
* [polyglotpkg] IAC-602 / Updated old PowerShell 5 executable to PowerShell 6 and above.
* [vrotest] IAC-610 / Code coverage thresholds are now set correctly.
* [vrotest] IAC-556 / Tests when dependency has a policy template or other unknown types of elements now work.
* [vropkg] IAC-539 / Removed Certificates from vropkg tests.
* [vropkg] IAC-609 / Fixed EOL for Windows OS certificate signature.
* [vrotest/vro-scripting-api] IAC-598 / Properties.get now returns null instead of undefined in case where the property does not exists ( only in tests, behavior is now the same as the actual Properties object ).
* [vrotest/vro-scripting-api] IAC-608 / ConfigurationElement.getAttributeWithKey now returns null instead of undefined in case where the property does not exists ( only in tests, behavior is now the same as the actual ConfigurationElement object ).
* [vRA-NG] IAC-587 / Added the diskType to storage profile json files to distinguish First Class Disks and removed diskMode from json when disk is FCD, so it can be pushed via vRBT.
* [typescript] IAC-537 / Bumped nodejs version from 12 to 16 when building.
* [installer] IAC-601 / Fixed static version inside dependencies of package installer component.
## v2.25.1 - 14 Jun 2022

### Fixes
* IAC-592 VROES fails to import actions under src.

### Enhancements
* [vropkg] @param now supports parameter with properties.
* IAC-464 added startup guide markdown in the main folder.

## v2.25.0 - 01 Jun 2022

### Enhancements
* [vRA-NG] IAC-567 / Added the capability to not use versions.json for blueprints via a maven property vrang.bp.ignore.versions.
* [vRLI] IAC-588 / Added support for VRLI 8.8 content packs.
* [package-installer] IAC-430 / Enable different types of input parameters for installation workflow (Array/string, number, boolean).
* [polyglotpkg] IAC-582 / Bundle dependency modules for PowerShell Polyglot projects.

### Fixes
* [vRA-NG] IAC-561, IAC-498 / When releasing a new version of an existing blueprint that has been released and imported it doesn't fail, rather increments the version.

## v2.24.0 - 20 May 2022

### Enhancements
* [vRA-NG] IAC-552 / Updated storage format for property groups.
* [Code Stream] IAC-540 / added new content (git,docker,gerrit). Code imporvement, storage imporvement (yaml in yaml formatting) and unit tests.
* [Documentation] IAC-464 / added new startup guide in a markdown file in the main folder.
## v2.23.0 - 04 Apr 2022

### Added
* [vRO] IAC-536 / Composite type values.
* [Installer] IAC-572 / Removed SSL v 1.3 support from the supported SSL algorithms due to JDK bug: JDK-8221253.
* [artifact-manager, vrotsc, installer] IAC-145 / Enabled selection of custom files to transpile based on a git branch.

### Fixes
* [artifact-manager] IAC-534 / Fixed Unable to use refresh token for vRO authentication without username/password.
* [artifact-manager] IAC-488 / Fixed NullPointerException when the name of the storage profile is not defined.
* [artifact-manager] IAC-488 / Fixed NullPointerException by empty json files from vra during pull process.
* [MVN] IAC-566 / Allow property serverId to replace username password for all project types (previously only vra and vro).

## v2.22.2 - 28 Mar 2022

### Fixes
* [artifact-manager] IAC-521 / Fixed NullPointerException when the property "formFormat" don't exists in the custom form.
* [vRA-NG] IAC-533 / Fixed disappearing of custom resource, when ID is provided, during the import in multi-tenant environment. Re-enabled the surefire plugin.

## v2.22.1 - 07 Mar 2022

### Fixes
* [vrotsc] IAC-547 / Fixed export with alias from ES6 spec e.g. export * as foo from ...

## v2.22.0 - 07 Mar 2022

### Fixes
* [vro-types] IAC-546 / Change interface to class, port from vro-type-defs.

### Added
* [VRO] IAC-545 / Type definitions for MQTT vRO plugin.

## v2.21.0 - 02 Mar 2022

### Enhancements
* [vRA-NG] IAC-532 / Enhance Custom Resource actions imports.
* [vrotsc] IAC-530 / Generates JavaScript Source Maps from vRO TypeScript compiler.
* [VRO] IAC-493 | IAC-543 / NodeJS-based test framework for vRO.
* [VRO] IAC-328 / Remove vRO hint plugin from vRBT.
* [cloud-client] IAC-329 / Remove Cloud Client from vRBT.

### Fixes
* [Code Stream] IAC-525 / Import pipeline in released state.
* [polyglotpkg] IAC-529 / Fixed an issue that required polyglot-cache to be present when building Node.js ABX actions.
* [VRO] IAC-487 / Installer removing imported files.

## v2.20.0 - 02 Feb 2022

### Enhancements
* [vRA-NG] IAC-512 / Enable extraction of multiple ABX actions and importing them with package-installer.
* [vRA] IAC-524 / Improved CR importing mechanism, for push among different vRA instances.

### Fixes
* [vRA-NG] IAC-513 / Fixed infinite loop when fetching projects.

## v2.19.0 - 21 Jan 2022

### Fixes
* [vrotsc] IAC-510 / vrotsc issue when packaging native content.

## v2.18.2 - 12 Jan 2022

### Enhancements
* [VRA] IAC-511 / Made extracted custom forms human readable.
* [Code Stream] IAC-509 / fix push of pipelines and custom integrations + logging.
  & [vRA-NG] IAC-508 Improved documentation.
* [MVN] IAC-507 Updated log4j version to 2.17.1.

## v2.18.1 - 17 Dec 2021

### Fixes
* [vRA-NG] IAC-505 / primitive call for projects now returns all entires even if more than 500.

## v2.18.0 - 17 Dec 2021

## v2.17.2 - 06 Dec 2021

### Added
* [Code Stream] IAC-236 New project type.
## v2.17.1 - 06 Dec 2021

### Added
* [vra-NG] IAC-500 / Added some extra documentation and examples in the archetype.
* [vra-NG] IAC-499 / iac-for-vrealize IAC-499.
  vro.refresh.token not propagated in maven plugin.

## v2.17.0 - 17 Nov 2021

### Enhancements
* [polyglotpkg] IAC-491 / Support building ABX actions with TypeScript project references.

## v2.16.2 - 12 Nov 2021

### Fixes
* [vRA-NG] IAC-483 / Exporting subscriptions only takes first 20 - now fetching all available.
* [vRA-NG] IAC-484 / Cannot import flavor and image mappings if there are none in the profiles.
* [vRA-NG] IAC-482 / SVG icons are no longer uploaded/downloaded.

### Known Issues
* [vRA-NG] SVG icons cannot be uploaded since vRA does not recognize it's own format when submitted back.

## v2.16.1 - 09 Nov 2021

### Fixes
* [vRA-NG] PropertyGroups project ids are now patched before creating/updating.
* [vRA-NG] Fixed missing catalog items in content sources for new blueprints.
* [vRA-NG] Blueprints import and export - extended details, versioning and release status support.
* [vRA-NG] Importing a flavor mapping, when flavor mapping does not exist.
* [vRA-NG] Importing an image mapping, when image mapping does not exist.
* [vRA-NG] Catalog Item ids are now fetched before importing.

### Enhancements
* [vRA-NG] Improved logging on importing custom resources with active attachments.

## v2.16.0 - 02 Nov 2021

### Introduces
* [vRA-NG] Property groups support as vRA package contents.

### Fixes
* [vRA-NG] Catalog item icon extension fix.
* [vRA-NG] Removed custom forms logic from blueprints storage logic.
* [vRA-NG] NullPointerException on importing flavour mappings - enhanced logging.

## v2.15.0 - 29 Oct 2021

### Introduces
* [vRO-Polyglot] Move dependency resolution from NPM to Artifactory.
* [vRA-NG] Catalog items support with custom forms and icons.

### Enhancements
* [vRO] Improve logging when vropkg fails to parse JS.

### Fixes
* [vRO] Signing issue due to vRA dependency.

## v2.14.18 - 27 Oct 2021

### Introduces
* [vRA-NG] Configuration to wait for data collection during import.
* [vRA-NG] Added a new vrang.data.collection.delay.seconds properties to force a wait of a variable amount of time for vRA data collection to pass before importing.

### Enhancements
* [vRO-Polyglot] "Memory limit" and "Timeout" attributes support for polyglot actions.
* [vRA-NG] Default timeout configuration for import content process.

### Fixes
* [vRO] Add charset-detector to bundled dependencies.
* [vRO] Resource elements support fix for 7.X.

## v2.14.17 - 13 Oct 2021

### Introduces
* [vRO-Polyglot] Support for polyglot actions invocation.
* [vRO-Polyglot] Extend vrotsc to support referencing polyglot actions in TypeScript workflows using decorators.

### Enhancements
* [vRA-NG] Timeout configuration for import content process.

### Fixes
* [vRA-NG] Resource action custom forms support.
* [vRA-NG] Authentication changes for multi-tenant setup.
* [vRO] Ignoring node_modules in XML, JavaScript and mixed projects.
* [vRO] Fixed a JSON structure logging issue which caused error "Not a valid package file, dunes-meta-inf is missing !" when pushing to vRO.
* [vRO] Fixed non-latin character support on vRO content import.
* [vRA-NG] Subscriptions import support for multi-tenant setup.
* [vRA-NG] Entitlements import support for multi-tenant setup.
* [vRA-NG] Content sources import support for multi-tenant setup.
* [vRA-NG] Custom resource day2 actions support for multi-tenant setup.
* [vRA-NG] Support custom resources updates via vrealize:push.
* [vRA-NG] Failure of vrealize:push on creating an entitlement without custom form.
* [vRO] Empty JavaScript actions cleanup.

## v2.14.16 - 08 Sep 2021

## v2.14.15 - 25 Aug 2021

## v2.14.14 - 23 Aug 2021

## v2.14.13 - 03 Aug 2021

## v2.14.12 - 19 Jul 2021

## v2.14.11 - 13 Jul 2021

## v2.14.10 - 09 Jul 2021

## v2.14.9 - 30 Jun 2021

## v2.14.8 - 28 Jun 2021

## v2.14.7 - 25 Jun 2021

## v2.14.6 - 22 Jun 2021

## v2.14.5 - 21 Jun 2021

## v2.14.4 - 17 Jun 2021

## v2.14.3 - 15 Jun 2021

## v2.14.2 - 14 Jun 2021

## v2.14.1 - 28 May 2021

## v2.13.8 - 28 May 2021

## v2.13.7 - 21 May 2021

## v2.13.6 - 20 May 2021

## v2.13.5 - 14 May 2021


* [vRA-NG] Fixed issue when importing subscription in multi-tenant vRA environments.
## v2.13.4 - 12 May 2021

## v2.13.3 - 10 May 2021

## v2.13.2 - 05 May 2021

## v2.13.1 - 20 Apr 2021

## v2.13.1 - 20 Apr 2021

## v2.13.1 - 20 Apr 2021

## v2.13.1 - 20 Apr 2021

* [vRO] Changed vRO module dependencies to version 7.3.1.
* [vRO] Fixed issue with packaging new configuration element value format introduced in patches of vRO 7.5 and 7.6.
## v2.12.7 - 05 Apr 2021

## v2.12.6 - 26 Mar 2021

## v2.12.5 - 16 Mar 2021

## v2.12.4 - 13 Feb 2021

## v2.12.3 - 11 Feb 2021

## v2.12.2 - 21 Jan 2021

### Enhancement
* [MVN] Fixed ussue with installer timeouts.

## v2.12.1 - 10 Jan 2021

## v2.12.0 - 08 Jan 2021

### Enhancement
* [TS] vRO pkg - Adds support for slash in workflow path or name.
* [vRBT] vRBT installer - updated documentation, added checking of workflow input, writing of workflow error message to file, setting of installer exit code when executing of a workflow.


## v2.11.1 - 01 Dec 2020

## v2.11.0 - 26 Nov 2020

### Enhancement
* [TS] Allow additional trigger events for policies trigered by the vcd mqtt plugin.

## v2.10.2 - 17 Nov 2020

### Enhancement
* [MVN] Fix Missing vRA Tenant After Successful package import.
* [MVN] Fix vROPS imoport fails on certain assets.

## v2.10.1 - 06 Nov 2020

## v2.10.0 - 02 Nov 2020

### Enhancement
* [MVN] Improve Package-Installer and fix project versions and dependencies.

## v2.9.0 - 26 Oct 2020

### Enhancement
* [MVN] Polyglot archetype - regex support in yaml defs for vrli.
* [MVN] Regex support in YAML defs for vROPS archetype.

## v2.8.8 - 24 Sep 2020

## v2.8.7 - 23 Sep 2020

## v2.8.6 - 02 Sep 2020

### Enhancement
* [MVN] Support SHA1 checksum generation for JS,TS,XML,vRA,vRANG project types.
* [MVN] Include the pom.xml description content as description of the built vRO package artifact.
* [TS-AutoGen] Define a <swagger.apiVersion> property for storing the version of the API for which this project is generated.
* [TS-AutoGen] Store the API version as part of the vRO package description.
* [vRA-NG] Adds support for import/export of custom resources and resource actions.

## v2.8.5 - 30 Jul 2020

### Enhancement
* [MVN] Fixed problem with vROPs project build after generating it using vROPs archetype.

## v2.8.4 - 23 Jul 2020

## v2.8.3 - 21 Jul 2020

## v2.8.2 - 21 Jul 2020

### Enhancement
* [vRLI] Fixed bug in rewriting of the alert vCops intergation.
* [vRO] Added vro configuration validation for SSO authentication when vro tenant is present in settings.xml.
* [vRBT] Fixed bug when vRBT fails to find vro port configuration on embedded vro.

## v2.8.1 - 02 Jul 2020

## v2.8.0 - 30 Jun 2020

## v2.7.1 - 16 Jun 2020

### Enhancement
* [TS] Typescript projects for vRO, now support syntax for specifying a description for a configuration element attribute.
* [vRA-NG] Adds support for using project name when managing vRA-NG content.
* [MVN] License-management.

## v2.7.0 - 04 Jun 2020

### Enhancement
* [vROps] Adds support for vROps 8.1.
* [vROps] Change default authentication provider to Token-based Authentication.
* [TS] Extend vropkg tool to support Polyglot bundle.
* [TS] Support for skipping unmapped dependencies, e.g. --skipUnmappedDeps.
* [vRBT] Use prebuild gitlab-runner image from pscoelab repository.

## v2.6.1 - 29 May 2020

## v2.6.0 - 21 May 2020

## v2.5.12 - 13 May 2020

### Enhancement
* [TS] Bumped up Typescript version to 3.8.3.
* [TS] Added support for tsconfig file override using the project option of the tsc executable.

## v2.5.11 - 13 May 2020

### Enhancement
* [MVN] Updated vRBT infrastructure project with latest dependencies and improved installation robustness.

### Fixes
* [vROps] Fixes a problem with resource kind during alert definition import.
* [TS] Use fixed node package versions.
* [TS] Fixed vCD build process.

## v2.5.10 - 07 May 2020

### Enhancement
* [vROps] Support for policy assignment to custom groups.

### Fixes
* [vRA] Fixes a problem with vra-ng authentication always setting System Domain and users not being able to authenticate
with different domain.
* [vROps] Removed sshHost from Installer. Use host instead.
## v2.5.9 - 05 May 2020

## v2.5.8 - 30 Apr 2020

## v2.5.7 - 24 Apr 2020

## v2.5.6 - 21 Apr 2020

## v2.5.5 - 15 Apr 2020

## v2.5.4 - 13 Apr 2020

## v2.5.3 - 08 Apr 2020

## v2.5.2 - 07 Apr 2020

### Enhancements
* [TS] Make dependency:go-offline execution conditional.

## v2.5.1 - 02 Apr 2020

## v2.5.1 - 02 Apr 2020

## v2.5.0 - 22 Mar 2020

### Enhancements
[TS] All version of Node are supported from 10.x and above.
[TS] npm repository is no longer needed.
[TS] Support for RequireJS imports/exports.
[TS] Support for yaml configurations.
[TS] Improved workflows and policy templates transpilation.
[TS] Improved diagnostic messages.
[TS] Improved handling of cycle references.
[TS] Extended workflow support.
[TS] Support for ES2017.String.
[TS] Emitting a warning header at the top of each file (controllable through vrotsc.emitHeader=true).

## v2.4.20 - 06 Mar 2020

## v2.4.19 - 02 Mar 2020

## v2.4.18 - 21 Feb 2020

## v2.4.17 - 11 Feb 2020

## v2.4.16 - 07 Feb 2020

## v2.4.15 - 20 Jan 2020

### Enhancements
* [JS] Support persistent Actions IDs pulled from server.

## v2.4.14 - 16 Jan 2020

### Enhancements
* [MVN] Unify vRO packaging mechanism for TS/XML/JS based projects.

## v2.4.13 - 13 Jan 2020

## v2.4.12 - 09 Jan 2020

## v2.4.11 - 20 Dec 2019

## v2.4.10 - 18 Dec 2019

## v2.4.9 - 16 Dec 2019

## v2.4.8 - 16 Dec 2019

### Enhancements
* [MVN] Add support for generating and using a TS Autogen project based on @vmware-pscoe/ts-swagger-generator NPM package.

## v2.4.6 - 16 Dec 2019

### Fixes
* [TS] Error during .ts local imports metadata collection.

## v2.4.5 - 11 Dec 2019

### Fixes
* [MVN] Normalize filename for vra:pull-ed catalog item icons.

## v2.4.4 - 09 Dec 2019

## v2.4.3 - 02 Dec 2019

### Fixes
* [TS] Fix interface and type declarations imports imposed that do not exist at runtime, which causes errors resolving vrotsc-annotations and in some cases cyrcular dependencies issues.

## v2.4.2 - 28 Nov 2019

### Enhancements
* [MVN] Add support for running workflows against vRO version 7.6 and above.

### Fixes
* [MVN] Fix missing vra-ng-package-maven-plugin to repository.
* [MVN] Fix failure in TS Tests executed on Windows by increasing default JVM Heap size for background jobs.
* [TS] Fix Tests failing if TS project contains dash in artifactId.


## v2.4.1 - 27 Nov 2019
### Fixes
[MVN] fix installDeps when .m2 repo has not cached the required dependencies. Use dependency:go-offline to ensure they are cached.


## v2.4.0 - 13 Nov 2019

## v2.0.3 - 12 Nov 2019

## v2.0.2 - 12 Nov 2019

### Enhancements
* [TS] Add npmconv utility for converting pure TS based NPM-based projects to vRO project structure.
* [MVN] Add support for vRA 8 user/pass authentication for on-prem instance.
* [MVN] Add support for flavor profiles to exported from vRA 8.

## v2.0.1 - 12 Nov 2019

## v2.0.0 - 07 Nov 2019

### Enhancements
* [TS] **BREAKING CHANGE** .d.ts packages are now under different @types/ module name that uses dot notation. For example, when importing you need to use "com.vmware.pscoe.npm.inversify" instead of previously output "com-vmware-pscoe-npm-inversify" module name.

## v1.7.4 - 07 Nov 2019

### Fixes
* [internal] Ensure consistent build and that all vrotsc tests are passing.

## v1.7.3 - 06 Nov 2019

### Enhancements
* [TS] Support cyclic dependencies when they are variable ref is in scoped context.

## v1.7.2 - 01 Nov 2019

### Fixes
* [TS] Fix .d.ts is not generated if .ts contains only type definitions.
* [MVN] Fix support vRO8 auth with short username when on-prem vRA8.

## v1.7.1 - 10 Oct 2019

### Fixes
* [TS] Ensure .d.ts parts of src/ folder are visited by underlying tsc program as well.

## v1.7.0 - 09 Oct 2019

### Enhancements
* [TS] Add support for module import
* [TS] typescript 3.6.3 updated with support for EmitHelpers and __spreadArray by default.
* [TS] Migrate to using tsc native class genration and super execution to support default decorators and reflect-metadata.

### Fixes
* [TS] Fix Promise.await ignored for async class-based method declarations.
* [TS] Fix reference tracking for variable re-exporting with rename.
* [TS] rework ESShim.merge implementation and fallback on default __asign EmitHelper provided by tsc.
* [TS] Update archetype tsConfig to limit runtime libs to only those supported by vRO
* [TS] remove custom implementation for .d.ts generation and fallback to tsc instetad to resolve numerous problems with declaration files.
* [TS] fix number of issues with inaccessible properties being exported in transpiled code.
* [TS] reduce code optimizaiton efforts and ensure empty .d.ts & .js files are preserved as those might be referenced exernally.
* [TS] Fix support of empty files (e.g. pure-interfacees) on import/export transpiled code.
* [TS] Fix source file traversal and transformation and thus simplifying literal/identifier/comments handling.
* [TS] Remove custom super call handling and leave default tsc handling.
* [TS] Remove import optimizations as impacting correctness of imports.

## v1.6.0 - 11 Sep 2019

### Enhancements
* [MVN] vrealize:push goal now supports vCloud Director Angular UI extension projects.
* [PI] Package installer now supports vCloud Director Angular UI extension projects.
* [MVN] Support for XML workflow representation in TypeScript projects.
* [MVN] Support for decorators in TypeScript projects.
* [MVN] Implement support for vCloud Director Angular UI extension projects.
* [TS] Support for vRO policies in TypeScript projects. Files ending with .pl.ts will be transpiled as a vRO policy template.
* [TS] Enhanced support for vRO resource elements in TypeScript projects.
* [TS] Enhanced support for vRO configurations and workflows in TypeScript projects.
* [TS] Windows support for TypeScript projects.

## v1.5.11 - 09 May 2019

### Enhancements
* Add ```generated.from``` Maven property to the root POM of all archetypes. This can be used to differentiate which "template" was used to generate the project, for example in the context of a CI pipeline.

## v1.5.10 - 19 Apr 2019

### Enhancements
* Include CHANGELOG.md in the final tool chain bundle.

## v1.5.9 - 19 Apr 2019

### Enhancements
* ```vro:pull```, ```vra:pull``` and ```vra:auth``` Maven goals now support the SSL verification flags to be set as properties in a Maven profile, similarly to the ```vrealize:push``` goal.

### Fixes
* When using the Bundle Installer with a properties file the value of ```vro_delete_old_versions``` used to be ignored - if the property was present, the installer would do the cleanup. Now, if the property is not present it is considered false. If it is present, however, its value will be used to opt-in for the cleanup.

## v1.5.8 - 15 Apr 2019

### Enhancements
* Support for gradual migration from JS-based projects to TypeScript ones by allowing .js files in src/ folder to be respected at TS copilation stage.
* Support for vRO resource elements to be included in package. TS projects can contain any files that are not .ts and .js under src/ directory and those will carried over.
* (internal) Improvement of unit-test parallel execution and sub-suite instantiation for easier debugging/testing purposes.

## v1.5.7 - 03 Apr 2019

### Enhancements
* Installer CLI now prompts for SSL verification flags. Default is still to verify the certificate against Java's key store (i.e. cacerts) and to verify the hostname. Those flags can be persisted and controlled via the environment's ```.properties``` file.
* vrealize:push Maven goal now supports the SSL verification flags to be set as properties in a Maven profile, i.e. you can add ```<vrealize.ssl.ignore.certificate>true</vrealize.ssl.ignore.certificate>``` under ```<properties>``` in an active Maven profile to skip the certificate verification against JAVA's key store (i.e. cacerts). You can also add ```<vrealize.ssl.ignore.hostname>true</vrealize.ssl.ignore.hostname>``` to skip the hostname verification. **WARNING** this is intended for use with production endpoints. For those cases, register vRA/vRO certificate in Java's key store and access the endpoint using its FQDN.

## v1.5.6 - 27 Mar 2019

### Enhancements
* **BREAKING** All certificates are now verified as part of API calls from the toolchain to vRA/vRO:
  * Verify hostname - the hostname if the vRO/vRA server should match the CN of the SSL certificate. *For development environments, this can be skipped by a flag described in documentation.*
  * Verify certificate - the SSL certificate used by vRO/vRA is verified against the Java default keystore, i.e. ```cacerts```. Self-signed or third-party certificates have to either be addded to the trusted store (or their CA) or the check can be ignored for development environments by a flag described in documentation.

* Improved logging when installing packages - logs will report which package will be included (pass) and which will be excluded (skip).
* ```vrealize:push``` will import all packages per type in a single batch, reporting what will be included (pass) and excluded (skip).

### Fixes
* Installer overwrites newer versions of packages found on the server if a concrete source package, e.g. v1.0.2 is not found.
* ```vrealize:push``` downgrades dependent packages, i.e. it will always forcefully install the concrete versions of the dependencies regardless of the state of the target vRO/vRA server. This is still possible if an additianal flag is passed to the command: ```-Dvro.importOldVersions``` and respectively ```-Dvra.importOldVersions```.

## v1.5.5 - 14 Mar 2019

### Fixes
* Pulling a vRO actions project from a Windows workstation leads to wrong identation in actions JavaScript files.

## v1.5.4 - 13 Mar 2019

### Fixes
* Issue related to vRO multi-tenantcy authentication. When toolchain worked with a vRO in a multi-tenant mode it tooked tenant name as domain name instead of the real domain name for login which caused authentication issues for non-default tenants.
* Issue related to the unit-tests executor of vRO actions-based projects on Windows. Inability to run unit-tests on Windows development workstation.
* Regression issue related to import/export of vRA composite blueprints for vRA versions before 7.4, as custom forms API is not supported in these versions.

### Known Issues
* VS Code Extension and Maven plugins cannot work against default tenant (vsphere.local) and custom tenant at the same time, when vRO is configured in a multi-tenant mode. This limitations comes from multi-tenant implementation in vRO where Resource Elements created in the default tenant are read-only for all other tenants.
  This issue could be worked around by not usting the toolchain against default tenant in multi-tenant environment.

## v1.5.3 - 05 Mar 2019

## v1.5.2 - 28 Feb 2019

## v1.5.1 - 11 Feb 2019

### Fixes
* Excessive collection triggering and 100 percent CPU usage for several minutes when VSCode auto-saving is enabled or frequent saves are used.
  * Collection will be triggered only if files are created or deleted instead of on each change.
  * Collection will be delayed with 10 seconds - that way when pulling many files the multiple change events will trigger only one colelction.
* Run Action command now supports vRO 7.3 and lower.
* Untitled files and files without IIFE now have correct autocompletion.

### Known Issues
* Cannot build project generated with groupId or artifactId that contain special characters.
  * Cause: The Jasmine tests are unable to compile if the folder hierarchy contains characters that are not allowed in Java packages.
  * Workaround: If a generated project contains special characters in its groupId or artifactId, rename all subfolders in test/ and src/ to not include any non-compatible with the Java package convention characters.
* Exporting vRA blueprints without custom forms logs error message "null". This is a bug in underling REST client library.

## v1.5.0 - 04 Feb 2019

### Enhancements
* New command in the vscode extension - **vRO: Run Action**
  * Allows running an action JavaScript file in vRO while seeing the logs in VSCode.
  * Available both in the Command Palette and as `zap` icon on the editor's tab bar.
* Implemented code coverage report produced by running Jasmin unit tests. The report is in lcov.info format, which is readable by Sonar.

### Known Issues
* Cannot build project generated with groupId or artifactId that contain special characters.
  * Cause: The Jasmine tests are unable to compile if the folder hierarchy contains characters that are not allowed in Java packages.
  * Workaround: If a generated project contains special characters in its groupId or artifactId, rename all subfolders in test/ and src/ to not include any non-compatible with the Java package convention characters.
* Exporting vRA blueprints without custom forms logs error message "null". This is a bug in underling REST client library.

## v1.4.1 - 01 Feb 2019

### Enhancements
* New setting to *exclude* certain projects from the list of build tasks (`Cmd+Shift+B`) by using glob patterns.
```javascript
"o11n.tasks.exclude" : [
    "com.vmware.pscoe.library*", // Exclude all PSCoE libraries
    "!com.vmware.pscoe.library*", // Exclude everything, except PSCoE libraries
    "com.vmware.pscoe.!(library*)", // Exclude everything PSCoE, except libraries
    "com.vmware.pscoe.library:{nsx,vra,vc}", // Exclude nsx, vra and vc libraries
    "com.vmware.pscoe.library:util" // Exclude util library (<groupId>:<artifactId>)
]
```

### Known Issues
* Cannot build project generated with groupId or artifactId that contain special characters.
  * Cause: The Jasmine tests are unable to compile if the folder hierarchy contains characters that are not allowed in Java packages.
  * Workaround: If a generated project contains special characters in its groupId or artifactId, rename all subfolders in test/ and src/ to not include any non-compatible with the Java package convention characters.
* Exporting vRA blueprints without custom forms logs error message "null". This is a bug in underling REST client library.

## v1.4.0 - 25 Jan 2019

### Enhancements
* Support for [Multi-root Workspaces](https://code.visualstudio.com/docs/editor/multi-root-workspaces) that allow opening more than one vRO project into single vscode window.
* Dynamically create build tasks (`Cmd+Shift+B`) based on project's type and modules.
* New pom.xml diagnostics.
  * Show inline warning, if toolchain version in pom.xml file is lower than the vscode extension's version.
  * Provide quick fix action in pom.xml that replaces the parent version with the vscode extension's version.
* Support for export/import of vRA custom forms.
* Support for clean up task of vRA/vRO packages from server.
  * Clean up of the current version and/or old versions and their dependencies.
  * Supported via "mvn" command or package installer.

### Known Issues
* Cannot build project generated with groupId or artifactId that contain special characters.
  * Cause: The Jasmine tests are unable to compile if the folder hierarchy contains characters that are not allowed in Java packages.
  * Workaround: If a generated project contains special characters in its groupId or artifactId, rename all subfolders in test/ and src/ to not include any non-compatible with the Java package convention characters.
* Exporting vRA blueprints without custom forms logs error message "null". This is a bug in underling REST client library.

## v1.3.10 - 01 Nov 2018

### Fixes
* The vscode extension cannot load when the project location contains spaces or other characters that are percent-encoded in URIs.
* Push does not work for vRA packages built on Windows.

### Known Issues
* Cannot build project generated with groupId or artifactId that contain special characters.
  * Cause: The Jasmine tests are unable to compile if the folder hierarchy contains characters that are not allowed in Java packages.
  * Workaround: If a generated project contains special characters in its groupId or artifactId, rename all subfolders in test/ and src/ to not include any non-compatible with the Java package convention characters.

## v1.3.8 - 24 Oct 2018

### Fixes
* The vscode extension cannot generate projects with spaces in the workflows path parameter.

### Known Issues
* Cannot build project generated with groupId or artifactId that contain special characters.
  * Cause: The Jasmine tests are unable to compile if the folder hierarchy contains characters that are not allowed in Java packages.
  * Workaround: If a generated project contains special characters in its groupId or artifactId, rename all subfolders in test/ and src/ to not include any non-compatible with the Java package convention characters.

## v1.3.7 - 19 Oct 2018

### Enhancements
* Autocomplete modules and actions in `Class.load()` statements.
* Add a new task command (`vRO: Push Changes`) for pushing only the diff between current branch and origin/master.
* Support specifying different command for windows in the vRO task definitions (.vscode/tasks.json).
* New Project wizard will reuse the current VSCode window if no other folder is opened.

### Known Issues
* Cannot build project generated with groupId or artifactId that contain special characters.
  * Cause: The Jasmine tests are unable to compile if the folder hierarchy contains characters that are not allowed in Java packages.
  * Workaround: If a generated project contains special characters in its groupId or artifactId, rename all subfolders in test/ and src/ to not include any non-compatible with the Java package convention characters.

## v1.3.6 - 03 Oct 2018

### Fixes
* New project functionality works only from the context of existing Build Tools for VMware Aria project. Now projects can be created from an empty VSCode window.

### Known Issues
* Cannot build project generated with groupId or artifactId that contain special characters.
  * Cause: The Jasmine tests are unable to compile if the folder hierarchy contains characters that are not allowed in Java packages.
  * Workaround: If a generated project contains special characters in its groupId or artifactId, rename all subfolders in test/ and src/ to not include any non-compatible with the Java package convention characters.

## v1.3.5 - 25 Sep 2018

### Enhancements
* Include package installer in the toolchain to enable -Pbundle-with-installer. When a package is build with ```mvn package -Pbundle-with-installer``` this will produce a zip file with all the dependencies and a bin/ and repo/ folders. The bundle can be installed by unziping it and calling ./bin/installer.
* Archetype generated projects now work with release.sh immediately, i.e. without further modifying the pom.xml file of the root project. You can still have the SCM remote written in the POM and not specify it every time, but OOTB after you add the project to SCM and add your remote (origin) you can use the ```-r``` option of the **release.sh** script: ```sh ./release.sh -r $(git remote get-url origin)```.

### Fixes
* vRealize archetype project's install workflow category path contains placeholders.

### Known Issues
* Cannot build project generated with groupId or artifactId that contain special characters.
  * Cause: The Jasmine tests are unable to compile if the folder hierarchy contains characters that are not allowed in Java packages.
  * Workaround: If a generated project contains special characters in its groupId or artifactId, rename all subfolders in test/ and src/ to not include any non-compatible with the Java package convention characters.
* New project functionality works only from the context of existing Build Tools for VMware Aria project.

## v1.3.3 - 21 Sep 2018

### Fixes
* vRealize archetype produces a root pom with placeholders.

### Known Issues
* Cannot build project generated with groupId or artifactId that contain special characters.
  * Cause: The Jasmine tests are unable to compile if the folder hierarchy contains characters that are not allowed in Java packages.
  * Workaround: If a generated project contains special characters in its groupId or artifactId, rename all subfolders in test/ and src/ to not include any non-compatible with the Java package convention characters.
* New project functionality works only from the context of existing Build Tools for VMware Aria project.

## v1.3.2 - 19 Sep 2018

### Fixes
* Actions with `-SNAPSHOT` in the version cannot be overridden in vRO version 7.3 or lower.

### Known Issues
* Cannot build project generated with groupId or artifactId that contain special characters.
  * Cause: The Jasmine tests are unable to compile if the folder hierarchy contains characters that are not allowed in Java packages.
  * Workaround: If a generated project contains special characters in its groupId or artifactId, rename all subfolders in test/ and src/ to not include any non-compatible with the Java package convention characters.

## v1.3.1 - 13 Sep 2018

### Fixes
* The New Project wizard shouldn't ask for Workflows Path when bootstrapping vRA YAML projects.
* vRA YAML projects could not be created because of wrong archetype group ID.

### Known Issues
* Cannot build project generated with groupId or artifactId that contain special characters.
  * Cause: The Jasmine tests are unable to compile if the folder hierarchy contains characters that are not allowed in Java packages.
  * Workaround: If a generated project contains special characters in its groupId or artifactId, rename all subfolders in test/ and src/ to not include any non-compatible with the Java package convention characters.

## v1.3.0 - 11 Sep 2018

### Enhancements
* `vRO: New Project` command for bootstrapping vRA and vRO projects.
* New maven archetype for vRA YAML projects.
* Option to edit the profiles in maven's settings.xml file from the Pick Profile dialog (located at the bottom left corner of the status bar).
* Reduced the number of parameters needed for generating a project when using Maven archetype commands.
  * **All types of projects**
    * Removed the parameters `-Dtop`, `-Dcompany`, `-Ddepartment`, `-Dtopic`, `-Dname`.
    * Added the parameters `-DgroupId` and `-DartifactId`.
  * **Projects containing workflows**
    * Removed the parameters `-DbaseCategory`, `-DsubCategory` and `-Dtitle`.
    * Added the parameter `-DworkflowsPath`.
* Jasmine tests no longer fail with cryptic error when there is an empty/invalid js action file.

### Fixes
* `release.sh` cannot release vRA and mixed projects.
* Package installer does not support special characters in the password field.

### Known Issues
* Cannot build project generated with groupId or artifactId that contain special characters.
  * Cause: The Jasmine tests are unable to compile if the folder hierarchy contains characters that are not allowed in Java packages.
  * Workaround: If a generated project contains special characters in its groupId or artifactId, rename all subfolders in test/ and src/ to not include any non-compatible with the Java package convention characters.

## v1.2.0 - 30 Jul 2018

### Enhancements
* All components in the toolchain are now capable of using vRA SSO as authentication mechanism towards vRO.
* New options in the Maven profiles for vRO (located in user's settings.xml).
  * `<vro.auth>vra</vro.auth>` - use vRA SSO authentication
  * `<vro.auth>basic</vro.auth>` - use Basic authentication
  * `<vro.tenant>vsphere.local</vro.tenant>` - specify the tenant to be used for SSO authentication
* There is no longer separate vRO connection configuration for the toolchain Maven plugins and the VSCode extension. All components of the toolchain now use the connection settings defined in the Maven profile at `~/.m2/settings.xml`. The exact profile to be used by the VSCode extension is provided by a new setting `o11n.maven.profile`.
* More build and deploy tasks are available in the `Cmd+Shift+B` palette in VSCode. The actual command behind each of these tasks can be overwritten by a project local `.vscode/tasks.json` file (`Cmd+Shift+B` -> click the cogwheel icon for a task -> change the command in the generated tasks.json).

### Migration Steps
* Since v1.2.0, all mixed projects that have to use vRA SSO authentication, should have the following added to their root **pom.xml** file.
```xml
<parent>
    <groupId>com.vmware.pscoe.o11n</groupId>
    <artifactId>base-package</artifactId>
    <version>1.2.0</version>
</parent>
```
* `o11n.maven.profile` setting is now required by the VSCode extension.

### Fixes
* Print a warning when `push` is executed for unsupported artifact types, instead of throwing an exception.
* Fix the 'Extension 'vmw-pscoe.o11n-vscode-extension' uses a document selector without scheme.' error visible in vscode when activating the vRO extension.

### Removed
* The `o11n.server.*` configuration properties for the VSCode extension are no longer used. They are replaced by the settings defined `o11n.maven.profile`.
* Removed Maven-based hint collection.

### Known Issues
* Cannot build project generated with groupId or artifactId that contain special characters.
  * Cause: The Jasmine tests are unable to compile if the folder hierarchy contains characters that are not allowed in Java packages.
  * Workaround: If a generated project contains special characters in its groupId or artifactId, rename all subfolders in test/ and src/ to not include any non-compatible with the Java package convention characters.

## v1.1.5 - 19 Jul 2018

### Fixes
* When trying to pull a package from vRO 7.3 with v1.1.4 of the toolchain, it reports the package is not found even though the package is there.

## v1.1.4 - 17 Jul 2018

### Enhancements
* Include empty .o11n directory in the generated vRO projects. Such projects will trigger the vRO extension activation when opened in VSCode.
* Provide the ability to fetch contents from any vRO package by using `mvn vro:pull -DpackageName=com.vmware.pscoe.library.ssh`.

### Fixes
* Pull does not work for vRO 7.4.
* Other minor bug fixes and improvements.

## v1.1.3 - 13 Jun 2018

### Enhancements
* Support pulling and pushing configuration values.

### Fixes
* Installer cannot import bundle with both vRO and vRA content.
* Maven-based hint collection fails for mixed project.

## v1.1.2 - 23 May 2018

### Enhancements
* Support component profiles in vRA projects.

## v1.1.1 - 14 May 2018

### Enhancements
* Support encrypted passwords in the active maven profile.
* Include stack trace information in jasmine test failures.

### Fixes
* Minor bug fixes and improvements.

## v1.1.0 - 03 May 2018

### Enhancements
* Support pushing content to vRO/vRA without dependencies.
* Support for bulding packages (patches) with only a subset of the project's actions.

## v1.0.2 - 18 Apr 2018

### Enhancements
* Support hint collection for dependencies present only on the local machine.

### Fixes
* Log4j2 logs an error that configuration is missing when building/testing packages.
* Fix for duplicate vra catalog item appearing in the result on large environments.

## v1.0.1 - 13 Mar 2018

### Fixes
* Cloud Client could not import bundles.

## v1.0.0 - 02 Mar 2018
* Initial version.<|MERGE_RESOLUTION|>--- conflicted
+++ resolved
@@ -16,11 +16,8 @@
 * [artifact-manager] IAC-796 / Upgrade VCD archetype to support Angular 15
 * [vRA-NG] IAC-782 / vra-ng:pull : Added support for export of policies of the following types: Approval Policy, Day 2 Actions Policy, Deployment Limit Policy, Lease Policy, Resource Quota policy.
 * [artifact-manager] IAC-782 / vrealize:push : Added support for import of policies of the following types: Approval Policy, Day 2 Actions Policy, Deployment Limit Policy, Lease Policy, Resource Quota policy.
-<<<<<<< HEAD
 * [artifact-manager] Export (Pull) Arai Automation Custom forms in a structured JSON, rather than in string encoded JSON, when stored together with the Custom Form metadata, thus making it more human friendly to operate with when stored in a repo.
-=======
 * [vrotsc]  Allow definition of workflow attribute which value is bound to the value of a Configuration Element variable.
->>>>>>> cd2e857b
 
 ### Fixes
 * [vro-types] Fix SSHSession 'error' and 'state' types
