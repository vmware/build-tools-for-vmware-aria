### Fixes
* [artifact-manager] IAC-788 / Fix vRA Custom Forms not enabled with vRA Version prior 8.12.x.
* [artifact-manager] IAC-788 / Improved Handling of Empty vRA Blueprint Versions for vRA 8.12.x.

### Enhancements
* [vro-types/o11n-plugin-aria] IAC-789 / Adding new Aria Automation Plugin vRO inventory Types
* [artifact-manager] IAC-786 / Set Aria Operations Default Policy vROPs 8.12.x.
* [artifact-manager] IAC-790 / Update usage of deprecated policy APIs for vROPs 8.12.x.
<<<<<<< HEAD
=======
* [archetypes] IAC-797 / Improved content.yaml definition for "ts-vra-ng" and "vra-ng"
>>>>>>> d16df7c1

### Bugs
* [o11n-plugin-ssh] session esxiCode returns type void() instead of number

## v2.35.1 - 29 Sep 2023

### Fixes
* [artifact-manager] IAC-785 / vRA custom form import failure with vRA version 8.11.2 and above, made content-item search in content.yaml case insensitive againist the directory item names.
* [typescript] 163 / The compiled SAGA workflow crashes when no imports are defined in saga yaml
* [vCD-NG] 167 / When pushing extensibility plugins, if API version 38 or above is detected, the code will automatically switch to API version 37. Otherwise push doesn't work for vCD 10.5 and above.

## v2.35.0 - 11 Aug 2023

### Fixes
* [vRA-NG] IAC-772 / When pushing Resource Actions (RAs), the ones that are scoped to a single project, should have their projectId modified to correspond to the one in configuration

## v2.34.1 - 08 Aug 2023

### Fixes
* [artifact-manager] 148 / vra-ng:pull command failure when import/export tags contains underscore
* [maven-plugins] 146 / Pull operations fail on Windows with release 2.34.0

## v2.34.0 - 05 Jul 2023

### Enhancements
* [artifact-manager] 104 / Deprecated Cloud Template Versioning
* [vro-types] Declared new type VcVirtualPCIPassthroughBackingInfo = VcVirtualDeviceBackingInfo & VcVirtualPCIPassthroughDeviceBackingInfo

### Fixes
* [artifact-manager] IAC-780 / VRLI Alerts Push Fails for vROPs Enabled Alerts on Large Scale Environments
* [vro-scripting-api] 110 / Mocking for configuration elements is incorrect
* [actions-package] github issue# 73 is addressed. Solution is to replace line breaks in description by space
* [artifact-manager] Exporting vROps dashboards fails if metadata folder is not created
* [artifact-manager] 108 / Pushing and pulling from/to vRA 8.12 fails with buildtools 2.32.0

## v2.33.0 - 02 Jun 2023

### Fixes
* [vrotest] IAC-777 / Package Build Failing - typescript folder build error due to forcing of newer version of the terser devDependency
* [vro-types] Fixed definitions of RESTHost, XMLManager and HTTPBasicAuthentication to align with actual Orchestrator behaviour
* [maven-plugins] IAC-706 / Package Build Failing - Typescript transpilation failed since Command line is too long

## v2.32.0 - 11 May 2023

### Fixes
* [artifact-manager] 72 / Fixed domain detection to start from the last `@`, rather than the first.

### Enhancements
* [package-installer] IAC-728 / Deprecate ```vro_delete_include_dependencies``` flag  
* [package-installer] IAC-591 / Added backup functionalities for vRO packages that will be imported
* [maven] 87 / npm installation will now throw in case of a failure
* [artifact-manager] IAC-765 / Add Support for Blueprint Custom Form Serialization/Deserialization

## v2.31.2 - 20 Apr 2023

### Enhancements
* [artifact-manager] IAC-758 / Migrate build to JDK 17
### Fixes
* [vRA-NG] IAC-743 / Can't pull resource actions of different resource type with same name
* [artifact-manager] IAC-766 / Fix push fatal error: net.minidev.json.parser.ParseException: Malicious payload ...

## v2.31.1 - 05 Apr 2023

### Fixes
* [package-installer] IAC-732 / Installer Should Ask if vRO is Embedded
* [vrotsc] IAC-755 / *.helper.ts files will now be excluded from type definitions

## v2.31.0 - 29 Mar 2023

### Fixes
* [vrotest] IAC-742 / *.helper.[tj]s files will now be excluded from code coverage reports

### Enhancements
* [artifact-manager] IAC-693 / vRBT to support new content sharing policies.

## v2.30.0 - 10 Mar 2023

### Fixes
* [vropkg] vropkg-not-working-offline / vropkg had a missing dependency that was not bundled
* [artifact-manager] IAC-748 / Change project id between organizations to use restClient instead of config.

### Enhancements
* [polyglot] IAC-604 / vRBT to support downloading powershell modules through 'Ssl3' | 'Tls' | 'Tls11' | 'Tls12' | 'Tls13' .
* [polyglot] IAC-604 / Using Import-Module must always be in the format of Import-Module ```<module name>``` without -Name and ; at the end of the line to avoid confusion .
* [base-package] IAC-746 / Make base packages (ssh project) deployable to artifactory server and local maven repository
* [core] IAC-718 / All pom.xml should inherit a single pom.xml. All pom.xml-s are now children or grand-children of ./pom.xml. Project version is stored only in the 'revision' property.
* [core] IAC-719 / Prepare for maven central. Add needed plugins: maven-javadoc-plugin, maven-gpg-plugin, and maven-source-plugin
* [artifact-manager] IAC-733 / Add an Option for Overwriting Existing vRLI Content Packs.
* [artifact-manager] IAC-741 / mvn vrealize:clean now will not fail if not supported
* [artifact-manager] IAC-745 / VRLI Alerts Fallback Object Set to LogInsight Only During Push

## v2.29.2 - 24 Feb 2023

### Enhancements
* [maven-plugins-vrli] IAC-741 / Use new v2 API when working with vRLI 8.8+ content. The feature is marked as experimental because v2 API is Technical Preview.
## v2.29.1 - 15 Feb 2023

### Fixes
* [package-installer] IAC-713 / Installer doesn't ask for all required information about importing vRА
* [polyglotpkg] IAC-712 / Enabled unit testing phase for npm lib projects, fix abx and polyglot pkg to be backward compatible
* [polyglotpkg] IAC-712 / Updated project dependencies to not trigger build errors when combined with typescript-project-all projects.

## v2.29.0 - 27 Jan 2023

### Fixes
* [artifact-manager] IAC-708 / Updated commons-text version to 1.10.0
* [maven-plugins-vrli] IAC-711 / Pulling LogInsight content packs fails

## v2.28.0 - 23 Jan 2023

### Enhancements
* [artifact-manager] IAC-671 / vRBT to support sending UTF-8 content in regards to vRA-NG projects.
* [artifact-manager] IAC-671 / vRA-NG content (Content Sources, Custom Forms, Catalog Items .. ) now support "." in their names.
* [polyglot] IAC-626 / The Polyglot archetype now works with multiple packages instead of just one.

### Fixes
* [artifact-manager] IAC-553 / Fixed importing of property groups with different project scope.
* [vrotest] IAC-696 / Fixed Error massage while executing vro unit tests
* [release] IAC-682 / Removed unused bamboospec.java file, enable batch mode during release, update pom.xml structure to match the filesystem relative paths, update project dependencies.
* [vRA-NG] IAC-692 / vra-ng:pull throws NullPointerException for missing properties in the vra/content.yaml
* [vrotest] IAC-705 / Add implementation for System.sleep and System.waitUntil
* [MVN] IAC-686 / Add implementation for polyglot packages to be published in JFrog when deploy command is executed.

## v2.27.0 - 15 Dec 2022

### Enhancements
* [build-tools-for-aria] IAC-666 / Update documentation to use approved project name `Build Tools for VMware Aria`
* [build-tools-for-aria] IAC-622 / Added the ability to skip install-node-deps and cleaning node_modules during mvn clean lifecycle step by passing the flag skipInstallNodeDeps. If node_modules folder doesn't exist, then this flag is ineffective. This is done, to make sure that build shouldn't fail, because of this flag in any case.
* [ts-autogen] IAC-618 Removed the ts-autogen archtype, as this is causing the issue to make the toolchain opensource/public
* [documentation] IAC-675/ Added documentation for unit testing
* [artifact-manager] IAC-644 / Add support for the following ABX properties: memoryLimitMb, timeoutSec, provider(Faas provider), shared(Share with all projects in this organization), inputSecrets(Secret), inputConstants(Action constant).

### Fixes
* [installer] IAC-437 / Fixed Installer Skips Steps Under Mac OS
* [installer] IAC-584 / Fixed Interactive Installer Doesn't Ask if vRO is embedded
* [installer] IAC-669 / NPE in case user provides non-existing project name during installation
* [artifact-manager] IAC-663 / vRA NG fails to release existing blueprint version
* [vRA] IAC-633 / Fixed vRA authentication to respect refresh token in configuration

## v2.26.4 - 13 Oct 2022

### Fixes
* [artifact-manager, store] IAC-637 / Fixed VraNgCustomResourceStore when updating Custom Resource after initial deletion failed
* [vrotsc] IAC-606 / Constants are being exported correctly now
* [vro-types] Added distinguishedName property to the AD_Computer and AD_OrganizationalUnit interfaces
* [artifact-manager] IAC-639 / Blueprints cannot be imported when they have "." in thier names
* [custom-resources] Fix Custom Resource Second Day action name validation
* [artifact-manager] IAC-638 / Property groups are now correctly updated
* [artifact-manager] CustomResources now respect if orgName is set instead of orgId

### Enhancements
* [artifact-manager,package-installer] IAC-564 / Add prompt for vrang_proxy when package-installer is run without environment.properties file

## v2.26.3 - 24 Aug 2022

### Fixes
* [artifact-manager] IAC-623 / Fixed pushing of catalog items that had custom forms defined.
* [vRA-NG] IAC-625 / Pulling blueprints with multiple versions on vRA 8.9 results in error.

## v2.26.2 - 16 Aug 2022

### Fixes
* [vRA-NG] IAC-620 vRA-NG push will now release the blueprint if no versions.json is present
* [documentation] IAC-621/Fixed the Release.md template so it's more concise when sed is used to remove the Comments.
* [artifact-manager] IAC-621/ Fixed vRA Custom Resources With Day-2 actions importing in vRA 8.8.2

## v2.26.1 - 29 Jul 2022

### Fixes

* [polyglot] IAC-619 Pushing polyglot projects fails with 'Port is not a number'

### Doc updates

* [package-installer] IAC-428 / Added descriptions for some package installer and maven settings.xml configuration options

## v2.26.0 - 19 Jul 2022


### Enhancements

* [artifact-manager] IAC-613 / Pulling Non Present Content needs to error
* [artifact-manager] IAC-615 / Pushing content to Server to filter only content in content.yaml

## v2.25.3 - 15 Jul 2022

### Fixes

* [installer] IAC-617 / Introduce installer exit code `0` in case of successful import.
* [vro-types] IAC-607 / SQL Plugin Definition Inconsistencies

## v2.25.2 - 11 Jul 2022

### Enhancements
* [artifact-manager] IAC-595 / Improved error message when action name is too long

### Fixes
* [polyglot] IAC-611 / Executing mvn vrealize:push fails for polyglot projects
* [polyglotpkg] IAC-602 / Updated old PowerShell 5 executable to PowerShell 6 and above
* [vrotest] IAC-610 / Code coverage thresholds are now set correctly
* [vrotest] IAC-556 / Tests when dependency has a policy template or other unknown types of elements now work
* [vropkg] IAC-539 / Removed Certificates from vropkg tests
* [vropkg] IAC-609 / Fixed EOL for Windows OS certificate signature
* [vrotest/vro-scripting-api] IAC-598 / Properties.get now returns null instead of undefined in case where the property does not exists ( only in tests, behavior is now the same as the actual Properties object )
* [vrotest/vro-scripting-api] IAC-608 / ConfigurationElement.getAttributeWithKey now returns null instead of undefined in case where the property does not exists ( only in tests, behavior is now the same as the actual ConfigurationElement object )
* [vRA-NG] IAC-587 / Added the diskType to storage profile json files to distinguish First Class Disks and removed diskMode from json when disk is FCD, so it can be pushed via vRBT
* [typescript] IAC-537 / Bumped nodejs version from 12 to 16 when building
* [installer] IAC-601 / Fixed static version inside dependencies of package installer component
## v2.25.1 - 14 Jun 2022

### Fixes
* IAC-592 VROES fails to import actions under src

### Enhancements
* [vropkg] @param now supports parameter with properties
* IAC-464 added startup guide markdown in the main folder

## v2.25.0 - 01 Jun 2022

### Enhancements
* [vRA-NG] IAC-567 / Added the capability to not use versions.json for blueprints via a maven property vrang.bp.ignore.versions
* [vRLI] IAC-588 / Added support for VRLI 8.8 content packs.
* [package-installer] IAC-430 / Enable different types of input parameters for installation workflow (Array/string, number, boolean)
* [polyglotpkg] IAC-582 / Bundle dependency modules for PowerShell Polyglot projects

### Fixes
* [vRA-NG] IAC-561, IAC-498 / When releasing a new version of an existing blueprint that has been released and imported it doesn't fail, rather increments the version.

## v2.24.0 - 20 May 2022

### Enhancements
* [vRA-NG] IAC-552 / Updated storage format for property groups
* [Code Stream] IAC-540 / added new content (git,docker,gerrit). Code imporvement, storage imporvement (yaml in yaml formatting) and unit tests
* [Documentation] IAC-464 / added new startup guide in a markdown file in the main folder
## v2.23.0 - 04 Apr 2022

### Added
* [vRO] IAC-536 / Composite type values
* [Installer] IAC-572 / Removed SSL v 1.3 support from the supported SSL algorithms due to JDK bug: JDK-8221253
* [artifact-manager, vrotsc, installer] IAC-145 / Enabled selection of custom files to transpile based on a git branch.

### Fixes
* [artifact-manager] IAC-534 / Fixed Unable to use refresh token for vRO authentication without username/password.
* [artifact-manager] IAC-488 / Fixed NullPointerException when the name of the storage profile is not defined.
* [artifact-manager] IAC-488 / Fixed NullPointerException by empty json files from vra during pull process.
* [MVN] IAC-566 / Allow property serverId to replace username password for all project types (previously only vra and vro)

## v2.22.2 - 28 Mar 2022

### Fixes
* [artifact-manager] IAC-521 / Fixed NullPointerException when the property "formFormat" don't exists in the custom form.
* [vRA-NG] IAC-533 / Fixed disappearing of custom resource, when ID is provided, during the import in multi-tenant environment. Re-enabled the surefire plugin.

## v2.22.1 - 07 Mar 2022

### Fixes
* [vrotsc] IAC-547 / Fixed export with alias from ES6 spec e.g. export * as foo from ...

## v2.22.0 - 07 Mar 2022

### Fixes
* [vro-types] IAC-546 / Change interface to class, port from vro-type-defs

### Added
* [VRO] IAC-545 / Type definitions for MQTT vRO plugin

## v2.21.0 - 02 Mar 2022

### Enhancements
* [vRA-NG] IAC-532 / Enhance Custom Resource actions imports
* [vrotsc] IAC-530 / Generates JavaScript Source Maps from vRO TypeScript compiler
* [VRO] IAC-493 | IAC-543 / NodeJS-based test framework for vRO
* [VRO] IAC-328 / Remove vRO hint plugin from vRBT
* [cloud-client] IAC-329 / Remove Cloud Client from vRBT

### Fixes
* [Code Stream] IAC-525 / Import pipeline in released state
* [polyglotpkg] IAC-529 / Fixed an issue that required polyglot-cache to be present when building Node.js ABX actions
* [VRO] IAC-487 / Installer removing imported files

## v2.20.0 - 02 Feb 2022

### Enhancements
* [vRA-NG] IAC-512 / Enable extraction of multiple ABX actions and importing them with package-installer
* [vRA] IAC-524 / Improved CR importing mechanism, for push among different vRA instances

### Fixes
* [vRA-NG] IAC-513 / Fixed infinite loop when fetching projects

## v2.19.0 - 21 Jan 2022

### Fixes
* [vrotsc] IAC-510 / vrotsc issue when packaging native content

## v2.18.2 - 12 Jan 2022

### Enhancements
* [VRA] IAC-511 / Made extracted custom forms human readable
* [Code Stream] IAC-509 / fix push of pipelines and custom integrations + logging
  & [vRA-NG] IAC-508 Improved documentation
* [MVN] IAC-507 Updated log4j version to 2.17.1

## v2.18.1 - 17 Dec 2021

### Fixes
* [vRA-NG] IAC-505 / primitive call for projects now returns all entires even if more than 500

## v2.18.0 - 17 Dec 2021

## v2.17.2 - 06 Dec 2021

### Added
* [Code Stream] IAC-236 New project type
## v2.17.1 - 06 Dec 2021

### Added
* [vra-NG] IAC-500 / Added some extra documentation and examples in the archetype
* [vra-NG] IAC-499 / iac-for-vrealize IAC-499
  vro.refresh.token not propagated in maven plugin

## v2.17.0 - 17 Nov 2021

### Enhancements
* [polyglotpkg] IAC-491 / Support building ABX actions with TypeScript project references

## v2.16.2 - 12 Nov 2021

### Fixes
* [vRA-NG] IAC-483 / Exporting subscriptions only takes first 20 - now fetching all available
* [vRA-NG] IAC-484 / Cannot import flavor and image mappings if there are none in the profiles
* [vRA-NG] IAC-482 / SVG icons are no longer uploaded/downloaded

### Known Issues
* [vRA-NG] SVG icons cannot be uploaded since vRA does not recognize it's own format when submitted back

## v2.16.1 - 09 Nov 2021

### Fixes
* [vRA-NG] PropertyGroups project ids are now patched before creating/updating
* [vRA-NG] Fixed missing catalog items in content sources for new blueprints
* [vRA-NG] Blueprints import and export - extended details, versioning and release status support
* [vRA-NG] Importing a flavor mapping, when flavor mapping does not exist
* [vRA-NG] Importing an image mapping, when image mapping does not exist
* [vRA-NG] Catalog Item ids are now fetched before importing

### Enhancements
* [vRA-NG] Improved logging on importing custom resources with active attachments

## v2.16.0 - 02 Nov 2021

### Introduces
* [vRA-NG] Property groups support as vRA package contents

### Fixes
* [vRA-NG] Catalog item icon extension fix
* [vRA-NG] Removed custom forms logic from blueprints storage logic
* [vRA-NG] NullPointerException on importing flavour mappings - enhanced logging

## v2.15.0 - 29 Oct 2021

### Introduces
* [vRO-Polyglot] Move dependency resolution from NPM to Artifactory
* [vRA-NG] Catalog items support with custom forms and icons

### Enhancements
* [vRO] Improve logging when vropkg fails to parse JS

### Fixes
* [vRO] Signing issue due to vRA dependency

## v2.14.18 - 27 Oct 2021

### Introduces
* [vRA-NG] Configuration to wait for data collection during import
* [vRA-NG] Added a new vrang.data.collection.delay.seconds properties to force a wait of
  a variable amount of time for vRA data collection to pass before importing

### Enhancements
* [vRO-Polyglot] "Memory limit" and "Timeout" attributes support for polyglot actions
* [vRA-NG] Default timeout configuration for import content process

### Fixes
* [vRO] Add charset-detector to bundled dependencies
* [vRO] Resource elements support fix for 7.X

## v2.14.17 - 13 Oct 2021

### Introduces
* [vRO-Polyglot] Support for polyglot actions invocation
* [vRO-Polyglot] Extend vrotsc to support referencing polyglot actions in TypeScript workflows
  using decorators

### Enhancements
* [vRA-NG] Timeout configuration for import content process

### Fixes
* [vRA-NG] Resource action custom forms support
* [vRA-NG] Authentication changes for multi-tenant setup
* [vRO] Ignoring node_modules in XML, JavaScript and mixed projects
* [vRO] Fixed a JSON structure logging issue which caused error "Not a valid package file, dunes-meta-inf is missing !"
  when pushing to vRO
* [vRO] Fixed non-latin character support on vRO content import
* [vRA-NG] Subscriptions import support for multi-tenant setup
* [vRA-NG] Entitlements import support for multi-tenant setup
* [vRA-NG] Content sources import support for multi-tenant setup
* [vRA-NG] Custom resource day2 actions support for multi-tenant setup
* [vRA-NG] Support custom resources updates via vrealize:push
* [vRA-NG] Failure of vrealize:push on creating an entitlement without custom from
* [vRO] Empty JavaScript actions cleanup

## v2.14.16 - 08 Sep 2021

## v2.14.15 - 25 Aug 2021

## v2.14.14 - 23 Aug 2021

## v2.14.13 - 03 Aug 2021

## v2.14.12 - 19 Jul 2021

## v2.14.11 - 13 Jul 2021

## v2.14.10 - 09 Jul 2021

## v2.14.9 - 30 Jun 2021

## v2.14.8 - 28 Jun 2021

## v2.14.7 - 25 Jun 2021

## v2.14.6 - 22 Jun 2021

## v2.14.5 - 21 Jun 2021

## v2.14.4 - 17 Jun 2021

## v2.14.3 - 15 Jun 2021

## v2.14.2 - 14 Jun 2021

## v2.14.1 - 28 May 2021

## v2.13.8 - 28 May 2021

## v2.13.7 - 21 May 2021

## v2.13.6 - 20 May 2021

## v2.13.5 - 14 May 2021


* [vRA-NG] Fixed issue when importing subscription in multi-tenant vRA environments
## v2.13.4 - 12 May 2021

## v2.13.3 - 10 May 2021

## v2.13.2 - 05 May 2021

## v2.13.1 - 20 Apr 2021

## v2.13.1 - 20 Apr 2021

## v2.13.1 - 20 Apr 2021

## v2.13.1 - 20 Apr 2021

* [vRO] Changed vRO module dependencies to version 7.3.1
* [vRO] Fixed issue with packaging new configuration element value format introduced in patches of vRO 7.5 and 7.6
## v2.12.7 - 05 Apr 2021

## v2.12.6 - 26 Mar 2021

## v2.12.5 - 16 Mar 2021

## v2.12.4 - 13 Feb 2021

## v2.12.3 - 11 Feb 2021

## v2.12.2 - 21 Jan 2021

### Enhancement
* [MVN] Fixed ussue with installer timeouts

## v2.12.1 - 10 Jan 2021

## v2.12.0 - 08 Jan 2021

### Enhancement
* [TS] vRO pkg - Adds support for slash in workflow path or name
* [vRBT] vRBT installer - updated documentation, added checking of workflow input, writing of workflow error message to
  file, setting of installer exit code when executing of a workflow


## v2.11.1 - 01 Dec 2020

## v2.11.0 - 26 Nov 2020

### Enhancement
* [TS] Allow additional trigger events for policies trigered by the vcd mqtt plugin

## v2.10.2 - 17 Nov 2020

### Enhancement
* [MVN] Fix Missing vRA Tenant After Successful package import
* [MVN] Fix vROPS imoport fails on certain assets

## v2.10.1 - 06 Nov 2020

## v2.10.0 - 02 Nov 2020

### Enhancement
* [MVN] Improve Package-Installer and fix project versions and dependencies

## v2.9.0 - 26 Oct 2020

### Enhancement
* [MVN] Polyglot archetype - regex support in yaml defs for vrli
* [MVN] Regex support in YAML defs for vROPS archetype

## v2.8.8 - 24 Sep 2020

## v2.8.7 - 23 Sep 2020

## v2.8.6 - 02 Sep 2020

### Enhancement
* [MVN] Support SHA1 checksum generation for JS,TS,XML,vRA,vRANG project types.
* [MVN] Include the pom.xml description content as description of the built vRO package artifact
* [TS-AutoGen] Define a <swagger.apiVersion> property for storing the version of the API for which this project is generated.
* [TS-AutoGen] Store the API version as part of the vRO package description.
* [vRA-NG] Adds support for import/export of custom resources and resource actions.

## v2.8.5 - 30 Jul 2020

### Enhancement
* [MVN] Fixed problem with vROPs project build after generating it using vROPs archetype

## v2.8.4 - 23 Jul 2020

## v2.8.3 - 21 Jul 2020

## v2.8.2 - 21 Jul 2020

### Enhancement
* [vRLI] Fixed bug in rewriting of the alert vCops intergation
* [vRO] Added vro configuration validation for SSO authentication when vro tenant is present in settings.xml
* [vRBT] Fixed bug when vRBT fails to find vro port configuration on embedded vro

## v2.8.1 - 02 Jul 2020

## v2.8.0 - 30 Jun 2020

## v2.7.1 - 16 Jun 2020

### Enhancement
* [TS] Typescript projects for vRO, now support syntax for specifying a description for a configuration element attribute.
* [vRA-NG] Adds support for using project name when managing vRA-NG content.
* [MVN] License-management

## v2.7.0 - 04 Jun 2020

### Enhancement
* [vROps] Adds support for vROps 8.1
* [vROps] Change default authentication provider to Token-based Authentication
* [TS] Extend vropkg tool to support Polyglot bundle
* [TS] Support for skipping unmapped dependencies, e.g. --skipUnmappedDeps
* [vRBT] Use prebuild gitlab-runner image from pscoelab repository

## v2.6.1 - 29 May 2020

## v2.6.0 - 21 May 2020

## v2.5.12 - 13 May 2020

### Enhancement
* [TS] Bumped up Typescript version to 3.8.3
* [TS] Added support for tsconfig file override using the project option of the tsc executable.

## v2.5.11 - 13 May 2020

### Enhancement
* [MVN] Updated vRBT infrastructure project with latest dependencies and improved installation robustness

### Fixes
* [vROps] Fixes a problem with resource kind during alert definition import
* [TS] Use fixed node package versions
* [TS] Fixed vCD build process

## v2.5.10 - 07 May 2020

### Enhancement
* [vROps] Support for policy assignment to custom groups

### Fixes
* [vRA] Fixes a problem with vra-ng authentication always setting System Domain and users not being able to authenticate
  with different domain
* [vROps] Removed sshHost from Installer. Use host instead.
## v2.5.9 - 05 May 2020

## v2.5.8 - 30 Apr 2020

## v2.5.7 - 24 Apr 2020

## v2.5.6 - 21 Apr 2020

## v2.5.5 - 15 Apr 2020

## v2.5.4 - 13 Apr 2020

## v2.5.3 - 08 Apr 2020

## v2.5.2 - 07 Apr 2020

### Enhancements
* [TS] Make dependency:go-offline execution conditional

## v2.5.1 - 02 Apr 2020

## v2.5.1 - 02 Apr 2020

## v2.5.0 - 22 Mar 2020

### Enhancements
[TS] All version of Node are supported from 10.x and above
[TS] npm repository is no longer needed
[TS] Support for RequireJS imports/exports
[TS] Support for yaml configurations
[TS] Improved workflows and policy templates transpilation
[TS] Improved diagnostic messages
[TS] Improved handling of cycle references
[TS] Extended workflow support
[TS] Support for ES2017.String
[TS] Emitting a warning header at the top of each file (controllable through vrotsc.emitHeader=true)

## v2.4.20 - 06 Mar 2020

## v2.4.19 - 02 Mar 2020

## v2.4.18 - 21 Feb 2020

## v2.4.17 - 11 Feb 2020

## v2.4.16 - 07 Feb 2020

## v2.4.15 - 20 Jan 2020

### Enhancements
* [JS] Support persistent Actions IDs pulled from server

## v2.4.14 - 16 Jan 2020

### Enhancements
* [MVN] Unify vRO packaging mechanism for TS/XML/JS based projects.

## v2.4.13 - 13 Jan 2020

## v2.4.12 - 09 Jan 2020

## v2.4.11 - 20 Dec 2019

## v2.4.10 - 18 Dec 2019

## v2.4.9 - 16 Dec 2019

## v2.4.8 - 16 Dec 2019

### Enhancements
* [MVN] Add support for generating and using a TS Autogen project based on @vmware-pscoe/ts-swagger-generator NPM package

## v2.4.6 - 16 Dec 2019

### Fixes
* [TS] Error during .ts local imports metadata collection

## v2.4.5 - 11 Dec 2019

### Fixes
* [MVN] Normalize filename for vra:pull-ed catalog item icons

## v2.4.4 - 09 Dec 2019

## v2.4.3 - 02 Dec 2019

### Fixes
* [TS] Fix interface and type declarations imports imposed that do not exist at runtime, which causes errors resolving vrotsc-annotations and in some cases cyrcular dependencies issues.

## v2.4.2 - 28 Nov 2019

### Enhancements
* [MVN] Add support for running workflows against vRO version 7.6 and above

### Fixes
* [MVN] Fix missing vra-ng-package-maven-plugin to repository
* [MVN] Fix failure in TS Tests executed on Windows by increasing default JVM Heap size for background jobs.
* [TS] Fix Tests failing if TS project contains dash in artifactId.


## v2.4.1 - 27 Nov 2019
### Fixes
[MVN] fix installDeps when .m2 repo has not cached the required dependencies. Use dependency:go-offline to ensure they are cached.


## v2.4.0 - 13 Nov 2019

## v2.0.3 - 12 Nov 2019

## v2.0.2 - 12 Nov 2019

### Enhancements
* [TS] Add npmconv utility for converting pure TS based NPM-based projects to vRO project structure.
* [MVN] Add support for vRA 8 user/pass authentication for on-prem instance.
* [MVN] Add support for flavor profiles to exported from vRA 8

## v2.0.1 - 12 Nov 2019

## v2.0.0 - 07 Nov 2019

### Enhancements
* [TS] **BREAKING CHANGE** .d.ts packages are now under different @types/ module name that uses dot notation. For example, when importing you need to use "com.vmware.pscoe.npm.inversify" instead of previously output "com-vmware-pscoe-npm-inversify" module name.

## v1.7.4 - 07 Nov 2019

### Fixes
* [internal] Ensure consistent build and that all vrotsc tests are passing

## v1.7.3 - 06 Nov 2019

### Enhancements
* [TS] Support cyclic dependencies when they are variable ref is in scoped context

## v1.7.2 - 01 Nov 2019

### Fixes
* [TS] Fix .d.ts is not generated if .ts contains only type definitions
* [MVN] Fix support vRO8 auth with short username when on-prem vRA8

## v1.7.1 - 10 Oct 2019

### Fixes
* [TS] Ensure .d.ts parts of src/ folder are visited by underlying tsc program as well.

## v1.7.0 - 09 Oct 2019

### Enhancements
* [TS] Add support for module import
* [TS] typescript 3.6.3 updated with support for EmitHelpers and __spreadArray by default.
* [TS] Migrate to using tsc native class genration and super execution to support default decorators and reflect-metadata

### Fixes
* [TS] Fix Promise.await ignored for async class-based method declarations
* [TS] Fix reference tracking for variable re-exporting with rename
* [TS] rework ESShim.merge implementation and fallback on default __asign EmitHelper provided by tsc.
* [TS] Update archetype tsConfig to limit runtime libs to only those supported by vRO
* [TS] remove custom implementation for .d.ts generation and fallback to tsc instetad to resolve numerous problems with declaration files
* [TS] fix number of issues with inaccessible properties being exported in transpiled code.
* [TS] reduce code optimizaiton efforts and ensure empty .d.ts & .js files are preserved as those might be referenced exernally.
* [TS] Fix support of empty files (e.g. pure-interfacees) on import/export transpiled code.
* [TS] Fix source file traversal and transformation and thus simplifying literal/identifier/comments handling
* [TS] Remove custom super call handling and leave default tsc handling.
* [TS] Remove import optimizations as impacting correctness of imports.

## v1.6.0 - 11 Sep 2019

### Enhancements
* [MVN] vrealize:push goal now supports vCloud Director Angular UI extension projects
* [PI] Package installer now supports vCloud Director Angular UI extension projects
* [MVN] Support for XML workflow representation in TypeScript projects
* [MVN] Support for decorators in TypeScript projects.
* [MVN] Implement support for vCloud Director Angular UI extension projects
* [TS] Support for vRO policies in TypeScript projects. Files ending with .pl.ts will be transpiled as a vRO policy template.
* [TS] Enhanced support for vRO resource elements in TypeScript projects.
* [TS] Enhanced support for vRO configurations and workflows in TypeScript projects.
* [TS] Windows support for TypeScript projects.

## v1.5.11 - 09 May 2019

### Enhancements
* Add ```generated.from``` Maven property to the root POM of all archetypes. This can be used to differentiate which "template" was used to generate the project, for example in the context of a CI pipeline.

## v1.5.10 - 19 Apr 2019

### Enhancements
* Include CHANGELOG.md in the final tool chain bundle.

## v1.5.9 - 19 Apr 2019

### Enhancements
* ```vro:pull```, ```vra:pull``` and ```vra:auth``` Maven goals now support the SSL verification flags to be set as properties in a Maven profile, similarly to the ```vrealize:push``` goal.

### Fixes
* When using the Bundle Installer with a properties file the value of ```vro_delete_old_versions``` used to be ignored - if the property was present, the installer would do the cleanup. Now, if the property is not present it is considered false. If it is present, however, its value will be used to opt-in for the cleanup.

## v1.5.8 - 15 Apr 2019

### Enhancements
* Support for gradual migration from JS-based projects to TypeScript ones by allowing .js files in src/ folder to be respected at TS copilation stage.
* Support for vRO resource elements to be included in package. TS projects can contain any files that are not .ts and .js under src/ directory and those will carried over.
* (internal) Improvement of unit-test parallel execution and sub-suite instantiation for easier debugging/testing purposes.

## v1.5.7 - 03 Apr 2019

### Enhancements
* Installer CLI now prompts for SSL verification flags. Default is still to verify the certificate against Java's key store (i.e. cacerts) and to verify the hostname. Those flags can be persisted and controlled via the environment's ```.properties``` file.
* vrealize:push Maven goal now supports the SSL verification flags to be set as properties in a Maven profile, i.e. you can add ```<vrealize.ssl.ignore.certificate>true</vrealize.ssl.ignore.certificate>``` under ```<properties>``` in an active Maven profile to skip the certificate verification against JAVA's key store (i.e. cacerts). You can also add ```<vrealize.ssl.ignore.hostname>true</vrealize.ssl.ignore.hostname>``` to skip the hostname verification. **WARNING** this is intended for use with production endpoints. For those cases, register vRA/vRO certificate in Java's key store and access the endpoint using its FQDN.

## v1.5.6 - 27 Mar 2019

### Enhancements
* **BREAKING** All certificates are now verified as part of API calls from the toolchain to vRA/vRO:
  * Verify hostname - the hostname if the vRO/vRA server should match the CN of the SSL certificate. *For development environments, this can be skipped by a flag described in documentation.*
  * Verify certificate - the SSL certificate used by vRO/vRA is verified against the Java default keystore, i.e. ```cacerts```. Self-signed or third-party certificates have to either be addded to the trusted store (or their CA) or the check can be ignored for development environments by a flag described in documentation.

* Improved logging when installing packages - logs will report which package will be included (pass) and which will be excluded (skip).
* ```vrealize:push``` will import all packages per type in a single batch, reporting what will be included (pass) and excluded (skip).

### Fixes
* Installer overwrites newer versions of packages found on the server if a concrete source package, e.g. v1.0.2 is not found.
* ```vrealize:push``` downgrades dependent packages, i.e. it will always forcefully install the concrete versions of the dependencies regardless of the state of the target vRO/vRA server. This is still possible if an additianal flag is passed to the command: ```-Dvro.importOldVersions``` and respectively ```-Dvra.importOldVersions```.

## v1.5.5 - 14 Mar 2019

### Fixes
* Pulling a vRO actions project from a Windows workstation leads to wrong identation in actions JavaScript files.

## v1.5.4 - 13 Mar 2019

### Fixes
* Issue related to vRO multi-tenantcy authentication. When toolchain worked with a vRO in a multi-tenant mode it tooked tenant name as domain name instead of the real domain name for login which caused authentication issues for non-default tenants.
* Issue related to the unit-tests executor of vRO actions-based projects on Windows. Inability to run unit-tests on Windows development workstation.
* Regression issue related to import/export of vRA composite blueprints for vRA versions before 7.4, as custom forms API is not supported in these versions.

### Known Issues
* VS Code Extension and Maven plugins cannot work against default tenant (vsphere.local) and custom tenant at the same time, when vRO is configured in a multi-tenant mode. This limitations comes from multi-tenant implementation in vRO where Resource Elements created in the default tenant are read-only for all other tenants.
  This issue could be worked around by not usting the toolchain against default tenant in multi-tenant environment.

## v1.5.3 - 05 Mar 2019

## v1.5.2 - 28 Feb 2019

## v1.5.1 - 11 Feb 2019

### Fixes
* Excessive collection triggering and 100 percent CPU usage for several minutes when VSCode auto-saving is enabled or frequent saves are used
  * Collection will be triggered only if files are created or deleted instead of on each change
  * Collection will be delayed with 10 seconds - that way when pulling many files the multiple change events will trigger only one colelction
* Run Action command now supports vRO 7.3 and lower
* Untitled files and files without IIFE now have correct autocompletion

### Known Issues
* Cannot build project generated with groupId or artifactId that contain special characters.
  * Cause: The Jasmine tests are unable to compile if the folder hierarchy contains characters that are not allowed in Java packages.
  * Workaround: If a generated project contains special characters in its groupId or artifactId, rename all subfolders in test/ and src/ to not include any non-compatible with the Java package convention characters.
* Exporting vRA blueprints without custom forms logs error message "null". This is a bug in underling REST client library.

## v1.5.0 - 04 Feb 2019

### Enhancements
* New command in the vscode extension - **vRO: Run Action**
  * Allows running an action JavaScript file in vRO while seeing the logs in VSCode.
  * Available both in the Command Palette and as `zap` icon on the editor's tab bar.
* Implemented code coverage report produced by running Jasmin unit tests. The report is in lcov.info format, which is readable by Sonar.

### Known Issues
* Cannot build project generated with groupId or artifactId that contain special characters.
  * Cause: The Jasmine tests are unable to compile if the folder hierarchy contains characters that are not allowed in Java packages.
  * Workaround: If a generated project contains special characters in its groupId or artifactId, rename all subfolders in test/ and src/ to not include any non-compatible with the Java package convention characters.
* Exporting vRA blueprints without custom forms logs error message "null". This is a bug in underling REST client library.

## v1.4.1 - 01 Feb 2019

### Enhancements
* New setting to *exclude* certain projects from the list of build tasks (`Cmd+Shift+B`) by using glob patterns
```javascript
"o11n.tasks.exclude" : [
    "com.vmware.pscoe.library*", // Exclude all PSCoE libraries
    "!com.vmware.pscoe.library*", // Exclude everything, except PSCoE libraries
    "com.vmware.pscoe.!(library*)", // Exclude everything PSCoE, except libraries
    "com.vmware.pscoe.library:{nsx,vra,vc}", // Exclude nsx, vra and vc libraries
    "com.vmware.pscoe.library:util" // Exclude util library (<groupId>:<artifactId>)
]
```

### Known Issues
* Cannot build project generated with groupId or artifactId that contain special characters.
  * Cause: The Jasmine tests are unable to compile if the folder hierarchy contains characters that are not allowed in Java packages.
  * Workaround: If a generated project contains special characters in its groupId or artifactId, rename all subfolders in test/ and src/ to not include any non-compatible with the Java package convention characters.
* Exporting vRA blueprints without custom forms logs error message "null". This is a bug in underling REST client library.

## v1.4.0 - 25 Jan 2019

### Enhancements
* Support for [Multi-root Workspaces](https://code.visualstudio.com/docs/editor/multi-root-workspaces) that allow opening more than one vRO project into single vscode window.
* Dynamically create build tasks (`Cmd+Shift+B`) based on project's type and modules.
* New pom.xml diagnostics
  * Show inline warning, if toolchain version in pom.xml file is lower than the vscode extension's version.
  * Provide quick fix action in pom.xml that replaces the parent version with the vscode extension's version.
* Support for export/import of vRA custom forms.
* Support for clean up task of vRA/vRO packages from server.
  * Clean up of the current version and/or old versions and their dependencies.
  * Supported via "mvn" command or package installer

### Known Issues
* Cannot build project generated with groupId or artifactId that contain special characters.
  * Cause: The Jasmine tests are unable to compile if the folder hierarchy contains characters that are not allowed in Java packages.
  * Workaround: If a generated project contains special characters in its groupId or artifactId, rename all subfolders in test/ and src/ to not include any non-compatible with the Java package convention characters.
* Exporting vRA blueprints without custom forms logs error message "null". This is a bug in underling REST client library.

## v1.3.10 - 01 Nov 2018

### Fixes
* The vscode extension cannot load when the project location contains spaces or other characters that are percent-encoded in URIs
* Push does not work for vRA packages built on Windows

### Known Issues
* Cannot build project generated with groupId or artifactId that contain special characters.
  * Cause: The Jasmine tests are unable to compile if the folder hierarchy contains characters that are not allowed in Java packages.
  * Workaround: If a generated project contains special characters in its groupId or artifactId, rename all subfolders in test/ and src/ to not include any non-compatible with the Java package convention characters.

## v1.3.8 - 24 Oct 2018

### Fixes
* The vscode extension cannot generate projects with spaces in the workflows path parameter.

### Known Issues
* Cannot build project generated with groupId or artifactId that contain special characters.
  * Cause: The Jasmine tests are unable to compile if the folder hierarchy contains characters that are not allowed in Java packages.
  * Workaround: If a generated project contains special characters in its groupId or artifactId, rename all subfolders in test/ and src/ to not include any non-compatible with the Java package convention characters.

## v1.3.7 - 19 Oct 2018

### Enhancements
* Autocomplete modules and actions in `Class.load()` statements
* Add a new task command (`vRO: Push Changes`) for pushing only the diff between current branch and origin/master
* Support specifying different command for windows in the vRO task definitions (.vscode/tasks.json)
* New Project wizard will reuse the current VSCode window if no other folder is opened.

### Known Issues
* Cannot build project generated with groupId or artifactId that contain special characters.
  * Cause: The Jasmine tests are unable to compile if the folder hierarchy contains characters that are not allowed in Java packages.
  * Workaround: If a generated project contains special characters in its groupId or artifactId, rename all subfolders in test/ and src/ to not include any non-compatible with the Java package convention characters.

## v1.3.6 - 03 Oct 2018

### Fixes
* New project functionality works only from the context of existing Build Tools for VMware Aria project. Now projects can be created from an empty VSCode window.

### Known Issues
* Cannot build project generated with groupId or artifactId that contain special characters.
  * Cause: The Jasmine tests are unable to compile if the folder hierarchy contains characters that are not allowed in Java packages.
  * Workaround: If a generated project contains special characters in its groupId or artifactId, rename all subfolders in test/ and src/ to not include any non-compatible with the Java package convention characters.

## v1.3.5 - 25 Sep 2018

### Enhancements
* Include package installer in the toolchain to enable -Pbundle-with-installer. When a package is build with ```mvn package -Pbundle-with-installer``` this will produce a zip file with all the dependencies and a bin/ and repo/ folders. The bundle can be installed by unziping it and calling ./bin/installer.
* Archetype generated projects now work with release.sh immediately, i.e. without further modifying the pom.xml file of the root project. You can still have the SCM remote written in the POM and not specify it every time, but OOTB after you add the project to SCM and add your remote (origin) you can use the ```-r``` option of the **release.sh** script: ```sh ./release.sh -r $(git remote get-url origin)```

### Fixes
* vRealize archetype project's install workflow category path contains placeholders

### Known Issues
* Cannot build project generated with groupId or artifactId that contain special characters.
  * Cause: The Jasmine tests are unable to compile if the folder hierarchy contains characters that are not allowed in Java packages.
  * Workaround: If a generated project contains special characters in its groupId or artifactId, rename all subfolders in test/ and src/ to not include any non-compatible with the Java package convention characters.
* New project functionality works only from the context of existing Build Tools for VMware Aria project.

## v1.3.3 - 21 Sep 2018

### Fixes
* vRealize archetype produces a root pom with placeholders

### Known Issues
* Cannot build project generated with groupId or artifactId that contain special characters.
  * Cause: The Jasmine tests are unable to compile if the folder hierarchy contains characters that are not allowed in Java packages.
  * Workaround: If a generated project contains special characters in its groupId or artifactId, rename all subfolders in test/ and src/ to not include any non-compatible with the Java package convention characters.
* New project functionality works only from the context of existing Build Tools for VMware Aria project.

## v1.3.2 - 19 Sep 2018

### Fixes
* Actions with `-SNAPSHOT` in the version cannot be overridden in vRO version 7.3 or lower

### Known Issues
* Cannot build project generated with groupId or artifactId that contain special characters.
  * Cause: The Jasmine tests are unable to compile if the folder hierarchy contains characters that are not allowed in Java packages.
  * Workaround: If a generated project contains special characters in its groupId or artifactId, rename all subfolders in test/ and src/ to not include any non-compatible with the Java package convention characters.

## v1.3.1 - 13 Sep 2018

### Fixes
* The New Project wizard shouldn't ask for Workflows Path when bootstrapping vRA YAML projects
* vRA YAML projects could not be created because of wrong archetype group ID

### Known Issues
* Cannot build project generated with groupId or artifactId that contain special characters.
  * Cause: The Jasmine tests are unable to compile if the folder hierarchy contains characters that are not allowed in Java packages.
  * Workaround: If a generated project contains special characters in its groupId or artifactId, rename all subfolders in test/ and src/ to not include any non-compatible with the Java package convention characters.

## v1.3.0 - 11 Sep 2018

### Enhancements
* `vRO: New Project` command for bootstrapping vRA and vRO projects
* New maven archetype for vRA YAML projects
* Option to edit the profiles in maven's settings.xml file from the Pick Profile dialog (located at the bottom left corner of the status bar)
* Reduced the number of parameters needed for generating a project when using Maven archetype commands
  * **All types of projects**
    * Removed the parameters `-Dtop`, `-Dcompany`, `-Ddepartment`, `-Dtopic`, `-Dname`
    * Added the parameters `-DgroupId` and `-DartifactId`
  * **Projects containing workflows**
    * Removed the parameters `-DbaseCategory`, `-DsubCategory` and `-Dtitle`
    * Added the parameter `-DworkflowsPath`
* Jasmine tests no longer fail with cryptic error when there is an empty/invalid js action file

### Fixes
* `release.sh` cannot release vRA and mixed projects
* Package installer does not support special characters in the password field

### Known Issues
* Cannot build project generated with groupId or artifactId that contain special characters.
  * Cause: The Jasmine tests are unable to compile if the folder hierarchy contains characters that are not allowed in Java packages.
  * Workaround: If a generated project contains special characters in its groupId or artifactId, rename all subfolders in test/ and src/ to not include any non-compatible with the Java package convention characters.

## v1.2.0 - 30 Jul 2018

### Enhancements
* All components in the toolchain are now capable of using vRA SSO as authentication mechanism towards vRO
* New options in the Maven profiles for vRO (located in user's settings.xml)
  * `<vro.auth>vra</vro.auth>` - use vRA SSO authentication
  * `<vro.auth>basic</vro.auth>` - use Basic authentication
  * `<vro.tenant>vsphere.local</vro.tenant>` - specify the tenant to be used for SSO authentication
* There is no longer separate vRO connection configuration for the toolchain Maven plugins and the VSCode extension. All components of the toolchain now use the connection settings defined in the Maven profile at `~/.m2/settings.xml`. The exact profile to be used by the VSCode extension is provided by a new setting `o11n.maven.profile`.
* More build and deploy tasks are available in the `Cmd+Shift+B` palette in VSCode. The actual command behind each of these tasks can be overwritten by a project local `.vscode/tasks.json` file (`Cmd+Shift+B` -> click the cogwheel icon for a task -> change the command in the generated tasks.json)

### Migration Steps
* Since v1.2.0, all mixed projects that have to use vRA SSO authentication, should have the following added to their root **pom.xml** file.
```xml
<parent>
    <groupId>com.vmware.pscoe.o11n</groupId>
    <artifactId>base-package</artifactId>
    <version>1.2.0</version>
</parent>
```
* `o11n.maven.profile` setting is now required by the VSCode extension

### Fixes
* Print a warning when `push` is executed for unsupported artifact types, instead of throwing an exception
* Fix the 'Extension 'vmw-pscoe.o11n-vscode-extension' uses a document selector without scheme.' error visible in vscode when activating the vRO extension

### Removed
* The `o11n.server.*` configuration properties for the VSCode extension are no longer used. They are replaced by the settings defined `o11n.maven.profile`
* Removed Maven-based hint collection

### Known Issues
* Cannot build project generated with groupId or artifactId that contain special characters.
  * Cause: The Jasmine tests are unable to compile if the folder hierarchy contains characters that are not allowed in Java packages.
  * Workaround: If a generated project contains special characters in its groupId or artifactId, rename all subfolders in test/ and src/ to not include any non-compatible with the Java package convention characters.

## v1.1.5 - 19 Jul 2018

### Fixes
* When trying to pull a package from vRO 7.3 with v1.1.4 of the toolchain, it reports the package is not found even though the package is there.

## v1.1.4 - 17 Jul 2018

### Enhancements
* Include empty .o11n directory in the generated vRO projects. Such projects will trigger the vRO extension activation when opened in VSCode
* Provide the ability to fetch contents from any vRO package by using `mvn vro:pull -DpackageName=com.vmware.pscoe.library.ssh`

### Fixes
* Pull does not work for vRO 7.4
* Other minor bug fixes and improvements

## v1.1.3 - 13 Jun 2018

### Enhancements
* Support pulling and pushing configuration values

### Fixes
* Installer cannot import bundle with both vRO and vRA content
* Maven-based hint collection fails for mixed project

## v1.1.2 - 23 May 2018

### Enhancements
* Support component profiles in vRA projects

## v1.1.1 - 14 May 2018

### Enhancements
* Support encrypted passwords in the active maven profile
* Include stack trace information in jasmine test failures

### Fixes
* Minor bug fixes and improvements

## v1.1.0 - 03 May 2018

### Enhancements
* Support pushing content to vRO/vRA without dependencies
* Support for bulding packages (patches) with only a subset of the project's actions.

## v1.0.2 - 18 Apr 2018

### Enhancements
* Support hint collection for dependencies present only on the local machine

### Fixes
* Log4j2 logs an error that configuration is missing when building/testing packages.

## v1.0.1 - 13 Mar 2018

### Fixes
* Cloud Client could not import bundles

## v1.0.0 - 02 Mar 2018
* Initial version<|MERGE_RESOLUTION|>--- conflicted
+++ resolved
@@ -6,10 +6,7 @@
 * [vro-types/o11n-plugin-aria] IAC-789 / Adding new Aria Automation Plugin vRO inventory Types
 * [artifact-manager] IAC-786 / Set Aria Operations Default Policy vROPs 8.12.x.
 * [artifact-manager] IAC-790 / Update usage of deprecated policy APIs for vROPs 8.12.x.
-<<<<<<< HEAD
-=======
 * [archetypes] IAC-797 / Improved content.yaml definition for "ts-vra-ng" and "vra-ng"
->>>>>>> d16df7c1
 
 ### Bugs
 * [o11n-plugin-ssh] session esxiCode returns type void() instead of number
