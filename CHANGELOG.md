### Enhancements
<<<<<<< HEAD

* [vro] Added new strategy StrategyForceLatestVersions that will force you to upload a newer or same version of artifacts, otherwise the build will fail. New property has been introduced `-Dvro.forceImportLatestVersions={{BOOLEAN}}` that is set by default to false.
* [artifact-manager] Issue 220 / mvn archetype:generate for abx project - updated the package.json template for generating abx actions.
=======
* [artifact-manager] Issue 220 / mvn archetype:generate for abx project - update the package.json template for generating abx actions
* [typescript/vrotsc] Implement `Object.setPrototypeOf()` function
>>>>>>> bda0aeb4

### Fixes
* [vro-scripting-api] Revert 110 / Mocking for configuration elements is incorrect.

## v2.38.1 - 03 Apr 2024

### Enhancements
* Add support for `vgpu` in `VcVirtualDeviceBackingInfo` class
* Add missing attribute `soTimeout` in `SSHSession`
* Misspell fixes
  
### Fixes
* [vro-types] 251 / Add missing types to AD Plugin
* [artifact-manager] IACCOE-809 : Fixed an issue for importing Aria Pipelines with dependencies on another pipelines for rollback.

## v2.38.0 - 29 Mar 2024

### Enhancements
* [vrotsc] `vrotsc` refactoring. Updated documentation and reworks. Check [this](https://github.com/vmware/build-tools-for-vmware-aria/pull/233) for detailed information
* [artifact-manager] IAC-796 / Upgrade VCD archetype to support Angular 15
* [vRA-NG] IAC-782 / vra-ng:pull : Added support for export of policies of the following types: Approval Policy, Day 2 Actions Policy, Deployment Limit Policy, Lease Policy, Resource Quota policy.
* [artifact-manager] IAC-782 / vrealize:push : Added support for import of policies of the following types: Approval Policy, Day 2 Actions Policy, Deployment Limit Policy, Lease Policy, Resource Quota policy.
* [artifact-manager] Export (Pull) Arai Automation Custom forms in a structured JSON, rather than in string encoded JSON, when stored together with the Custom Form metadata, thus making it more human friendly to operate with when stored in a repo.
* [vrotsc]  Allow definition of workflow attribute which value is bound to the value of a Configuration Element variable.

### Fixes
* [vro-types] Fix SSHSession 'error' and 'state' types
* [typescript] 165 / vro:pull command for legacy archetype fails when workflow folder path name contains character '&'.
* [vro-types] Fix SSHSession `cmd`, `pty`, `terminal` types

## v2.37.0 - 26 Jan 2024

### Enhancements
* [docs] IAC-800 / Document TS Array functions behaviour and recommended typization approach.
* [artifact-manager] IAC-643 / Support subscription with ABX action - point to proper ABX action.
* [vropkg] IAC-793 / Support for vRO custom interaction forms in the vRO package during parsing and serializing.
* [artifact-manager] IAC-802 / Republish the same tenants on VCD Plugin upgrade.
* [typescript] 206 / Conditional Execution in Saga.
* [typescript/vrotsc] IAC-791 - Full support of the vRO Policies feature.

### Fixes
* [artifact-manager] IAC-779 / Install vro package fails with 404 not found in case vro_server=vro-l-01a is used not FQDN
* [packages/ecmascript] IAC-803 / Updated `Array.from()` to create shallow clone and to properly handle string, Map and Set input.
* [artifact-manager] IAC-799 / Wrong unix file path separators when creating backup path.
* [artifact-manager] IAC-778 / Backup only works with current package version, otherwise throws exception 404 not found.
* [artifact-manager] 211 / A better error is thrown now in case of an error when 2 blueprints with the same name exist in a single project on the server.
* [vCD-NG] 166 / fix VMware Cloud Director API version 38.0 and later do not support the /api/sessions API login endpoint
* [installer] 133 / Delete old packages fails with 401 error in case vro is embedded.
* [vro-types] Fix SSHSession 'output' type
* [artifact-manager] Extend Information on Exception messages for some of the  REST API Calls.

## v2.36.0 - 16 Nov 2023

### Fixes
* [artifact-manager] IAC-788 / Fix vRA Custom Forms not enabled with vRA Version prior 8.12.x.
* [artifact-manager] IAC-788 / Improved Handling of Empty vRA Blueprint Versions for vRA 8.12.x.
* [artifact-manager] IAC-801 / Fix vRA catalog items appearing twice on multi page results.

## v2.35.2
### Enhancements
* [vro-types/o11n-plugin-aria] IAC-789 / Adding new Aria Automation Plugin vRO inventory Types.
* [vro-types/o11n-plugin-aria] IAC-798 / Deprecating SQLDatabaseManager getDatabase() function.
* [artifact-manager] IAC-786 / Set Aria Operations Default Policy vROPs 8.12.x.
* [artifact-manager] IAC-790 / Update usage of deprecated policy APIs for vROPs 8.12.x.
* [archetypes] IAC-797 / Improved content.yaml definition for "ts-vra-ng" and "vra-ng"

### Bugs
* [o11n-plugin-ssh] session esxiCode returns type void() instead of number.

## v2.35.1 - 29 Sep 2023

### Fixes
* [artifact-manager] IAC-785 / vRA custom form import failure with vRA version 8.11.2 and above, made content-item search in content.yaml case insensitive againist the directory item names.
* [typescript] 163 / The compiled SAGA workflow crashes when no imports are defined in saga yaml.
* [vCD-NG] 167 / When pushing extensibility plugins, if API version 38 or above is detected, the code will automatically switch to API version 37. Otherwise push doesn't work for vCD 10.5 and above.

## v2.35.0 - 11 Aug 2023

### Fixes
* [vRA-NG] IAC-772 / When pushing Resource Actions (RAs), the ones that are scoped to a single project, should have their projectId modified to correspond to the one in configuration.

## v2.34.1 - 08 Aug 2023

### Fixes
* [artifact-manager] 148 / vra-ng:pull command failure when import/export tags contains underscore.
* [maven-plugins] 146 / Pull operations fail on Windows with release 2.34.0.

## v2.34.0 - 05 Jul 2023

### Enhancements
* [artifact-manager] 104 / Deprecated Cloud Template Versioning.
* [vro-types] Declared new type VcVirtualPCIPassthroughBackingInfo = VcVirtualDeviceBackingInfo & VcVirtualPCIPassthroughDeviceBackingInfo.

### Fixes
* [artifact-manager] IAC-780 / VRLI Alerts Push Fails for vROPs Enabled Alerts on Large Scale Environments.
* [vro-scripting-api] 110 / Mocking for configuration elements is incorrect.
* [actions-package] github issue# 73 is addressed. Solution is to replace line breaks in description by space.
* [artifact-manager] Exporting vROps dashboards fails if metadata folder is not created.
* [artifact-manager] 108 / Pushing and pulling from/to vRA 8.12 fails with buildtools 2.32.0.

## v2.33.0 - 02 Jun 2023

### Fixes
* [vrotest] IAC-777 / Package Build Failing - typescript folder build error due to forcing of newer version of the terser devDependency.
* [vro-types] Fixed definitions of RESTHost, XMLManager and HTTPBasicAuthentication to align with actual Orchestrator behaviour.
* [maven-plugins] IAC-706 / Package Build Failing - Typescript transpilation failed since Command line is too long.

## v2.32.0 - 11 May 2023

### Fixes
* [artifact-manager] 72 / Fixed domain detection to start from the last `@`, rather than the first.

### Enhancements
* [package-installer] IAC-728 / Deprecate ```vro_delete_include_dependencies``` flag  .
* [package-installer] IAC-591 / Added backup functionalities for vRO packages that will be imported.
* [maven] 87 / npm installation will now throw in case of a failure.
* [artifact-manager] IAC-765 / Add Support for Blueprint Custom Form Serialization/Deserialization.

## v2.31.2 - 20 Apr 2023

### Enhancements
* [artifact-manager] IAC-758 / Migrate build to JDK 17.
### Fixes
* [vRA-NG] IAC-743 / Can't pull resource actions of different resource type with same name.
* [artifact-manager] IAC-766 / Fix push fatal error: net.minidev.json.parser.ParseException: Malicious payload ...

## v2.31.1 - 05 Apr 2023

### Fixes
* [package-installer] IAC-732 / Installer Should Ask if vRO is Embedded.
* [vrotsc] IAC-755 / *.helper.ts files will now be excluded from type definitions.

## v2.31.0 - 29 Mar 2023

### Fixes
* [vrotest] IAC-742 / *.helper.[tj]s files will now be excluded from code coverage reports.

### Enhancements
* [artifact-manager] IAC-693 / vRBT to support new content sharing policies.

## v2.30.0 - 10 Mar 2023

### Fixes
* [vropkg] vropkg-not-working-offline / vropkg had a missing dependency that was not bundled.
* [artifact-manager] IAC-748 / Change project id between organizations to use restClient instead of config.

### Enhancements
* [polyglot] IAC-604 / vRBT to support downloading powershell modules through 'Ssl3' | 'Tls' | 'Tls11' | 'Tls12' | 'Tls13' .
* [polyglot] IAC-604 / Using Import-Module must always be in the format of Import-Module ```<module name>``` without -Name and ; at the end of the line to avoid confusion .
* [base-package] IAC-746 / Make base packages (ssh project) deployable to artifactory server and local maven repository.
* [core] IAC-718 / All pom.xml should inherit a single pom.xml. All pom.xml-s are now children or grand-children of ./pom.xml. Project version is stored only in the 'revision' property.
* [core] IAC-719 / Prepare for maven central. Add needed plugins: maven-javadoc-plugin, maven-gpg-plugin, and maven-source-plugin.
* [artifact-manager] IAC-733 / Add an Option for Overwriting Existing vRLI Content Packs.
* [artifact-manager] IAC-741 / mvn vrealize:clean now will not fail if not supported.
* [artifact-manager] IAC-745 / VRLI Alerts Fallback Object Set to LogInsight Only During Push.

## v2.29.2 - 24 Feb 2023

### Enhancements
* [maven-plugins-vrli] IAC-741 / Use new v2 API when working with vRLI 8.8+ content. The feature is marked as experimental because v2 API is Technical Preview.
## v2.29.1 - 15 Feb 2023

### Fixes
* [package-installer] IAC-713 / Installer doesn't ask for all required information about importing vRА.
* [polyglotpkg] IAC-712 / Enabled unit testing phase for npm lib projects, fix abx and polyglot pkg to be backward compatible.
* [polyglotpkg] IAC-712 / Updated project dependencies to not trigger build errors when combined with typescript-project-all projects.

## v2.29.0 - 27 Jan 2023

### Fixes
* [artifact-manager] IAC-708 / Updated commons-text version to 1.10.0.
* [maven-plugins-vrli] IAC-711 / Pulling LogInsight content packs fails.

## v2.28.0 - 23 Jan 2023

### Enhancements
* [artifact-manager] IAC-671 / vRBT to support sending UTF-8 content in regards to vRA-NG projects.
* [artifact-manager] IAC-671 / vRA-NG content (Content Sources, Custom Forms, Catalog Items .. ) now support "." in their names.
* [polyglot] IAC-626 / The Polyglot archetype now works with multiple packages instead of just one.

### Fixes
* [artifact-manager] IAC-553 / Fixed importing of property groups with different project scope.
* [vrotest] IAC-696 / Fixed Error massage while executing vro unit tests.
* [release] IAC-682 / Removed unused bamboospec.java file, enable batch mode during release, update pom.xml structure to match the filesystem relative paths, update project dependencies.
* [vRA-NG] IAC-692 / vra-ng:pull throws NullPointerException for missing properties in the vra/content.yaml.
* [vrotest] IAC-705 / Add implementation for System.sleep and System.waitUntil.
* [MVN] IAC-686 / Add implementation for polyglot packages to be published in JFrog when deploy command is executed.

## v2.27.0 - 15 Dec 2022

### Enhancements
* [build-tools-for-aria] IAC-666 / Update documentation to use approved project name `Build Tools for VMware Aria`.
* [build-tools-for-aria] IAC-622 / Added the ability to skip install-node-deps and cleaning node_modules during mvn clean lifecycle step by passing the flag skipInstallNodeDeps. If node_modules folder doesn't exist, then this flag is ineffective. This is done, to make sure that build shouldn't fail, because of this flag in any case.
* [ts-autogen] IAC-618 Removed the ts-autogen archtype, as this is causing the issue to make the toolchain opensource/public.
* [documentation] IAC-675/ Added documentation for unit testing.
* [artifact-manager] IAC-644 / Add support for the following ABX properties: memoryLimitMb, timeoutSec, provider(Faas provider), shared(Share with all projects in this organization), inputSecrets(Secret), inputConstants(Action constant).

### Fixes
* [installer] IAC-437 / Fixed Installer Skips Steps Under Mac OS.
* [installer] IAC-584 / Fixed Interactive Installer Doesn't Ask if vRO is embedded.
* [installer] IAC-669 / NPE in case user provides non-existing project name during installation.
* [artifact-manager] IAC-663 / vRA NG fails to release existing blueprint version.
* [vRA] IAC-633 / Fixed vRA authentication to respect refresh token in configuration.

## v2.26.4 - 13 Oct 2022

### Fixes
* [artifact-manager, store] IAC-637 / Fixed VraNgCustomResourceStore when updating Custom Resource after initial deletion failed.
* [vrotsc] IAC-606 / Constants are being exported correctly now.
* [vro-types] Added distinguishedName property to the AD_Computer and AD_OrganizationalUnit interfaces.
* [artifact-manager] IAC-639 / Blueprints cannot be imported when they have "." in thier names.
* [custom-resources] Fix Custom Resource Second Day action name validation.
* [artifact-manager] IAC-638 / Property groups are now correctly updated.
* [artifact-manager] CustomResources now respect if orgName is set instead of orgId.

### Enhancements
* [artifact-manager,package-installer] IAC-564 / Add prompt for vrang_proxy when package-installer is run without environment.properties file.

## v2.26.3 - 24 Aug 2022

### Fixes
* [artifact-manager] IAC-623 / Fixed pushing of catalog items that had custom forms defined.
* [vRA-NG] IAC-625 / Pulling blueprints with multiple versions on vRA 8.9 results in error.

## v2.26.2 - 16 Aug 2022

### Fixes
* [vRA-NG] IAC-620 vRA-NG push will now release the blueprint if no versions.json is present.
* [documentation] IAC-621/Fixed the Release.md template so it's more concise when sed is used to remove the Comments.
* [artifact-manager] IAC-621/ Fixed vRA Custom Resources With Day-2 actions importing in vRA 8.8.2.

## v2.26.1 - 29 Jul 2022

### Fixes

* [polyglot] IAC-619 Pushing polyglot projects fails with 'Port is not a number'.

### Doc updates

* [package-installer] IAC-428 / Added descriptions for some package installer and maven settings.xml configuration options.

## v2.26.0 - 19 Jul 2022

### Enhancements

* [artifact-manager] IAC-613 / Pulling Non Present Content needs to error.
* [artifact-manager] IAC-615 / Pushing content to Server to filter only content in content.yaml.

## v2.25.3 - 15 Jul 2022

### Fixes

* [installer] IAC-617 / Introduce installer exit code `0` in case of successful import.
* [vro-types] IAC-607 / SQL Plugin Definition Inconsistencies.

## v2.25.2 - 11 Jul 2022

### Enhancements
* [artifact-manager] IAC-595 / Improved error message when action name is too long.

### Fixes
* [polyglot] IAC-611 / Executing mvn vrealize:push fails for polyglot projects.
* [polyglotpkg] IAC-602 / Updated old PowerShell 5 executable to PowerShell 6 and above.
* [vrotest] IAC-610 / Code coverage thresholds are now set correctly.
* [vrotest] IAC-556 / Tests when dependency has a policy template or other unknown types of elements now work.
* [vropkg] IAC-539 / Removed Certificates from vropkg tests.
* [vropkg] IAC-609 / Fixed EOL for Windows OS certificate signature.
* [vrotest/vro-scripting-api] IAC-598 / Properties.get now returns null instead of undefined in case where the property does not exists ( only in tests, behavior is now the same as the actual Properties object ).
* [vrotest/vro-scripting-api] IAC-608 / ConfigurationElement.getAttributeWithKey now returns null instead of undefined in case where the property does not exists ( only in tests, behavior is now the same as the actual ConfigurationElement object ).
* [vRA-NG] IAC-587 / Added the diskType to storage profile json files to distinguish First Class Disks and removed diskMode from json when disk is FCD, so it can be pushed via vRBT.
* [typescript] IAC-537 / Bumped nodejs version from 12 to 16 when building.
* [installer] IAC-601 / Fixed static version inside dependencies of package installer component.
## v2.25.1 - 14 Jun 2022

### Fixes
* IAC-592 VROES fails to import actions under src.

### Enhancements
* [vropkg] @param now supports parameter with properties.
* IAC-464 added startup guide markdown in the main folder.

## v2.25.0 - 01 Jun 2022

### Enhancements
* [vRA-NG] IAC-567 / Added the capability to not use versions.json for blueprints via a maven property vrang.bp.ignore.versions.
* [vRLI] IAC-588 / Added support for VRLI 8.8 content packs.
* [package-installer] IAC-430 / Enable different types of input parameters for installation workflow (Array/string, number, boolean).
* [polyglotpkg] IAC-582 / Bundle dependency modules for PowerShell Polyglot projects.

### Fixes
* [vRA-NG] IAC-561, IAC-498 / When releasing a new version of an existing blueprint that has been released and imported it doesn't fail, rather increments the version.

## v2.24.0 - 20 May 2022

### Enhancements
* [vRA-NG] IAC-552 / Updated storage format for property groups.
* [Code Stream] IAC-540 / added new content (git,docker,gerrit). Code imporvement, storage imporvement (yaml in yaml formatting) and unit tests.
* [Documentation] IAC-464 / added new startup guide in a markdown file in the main folder.
## v2.23.0 - 04 Apr 2022

### Added
* [vRO] IAC-536 / Composite type values.
* [Installer] IAC-572 / Removed SSL v 1.3 support from the supported SSL algorithms due to JDK bug: JDK-8221253.
* [artifact-manager, vrotsc, installer] IAC-145 / Enabled selection of custom files to transpile based on a git branch.

### Fixes
* [artifact-manager] IAC-534 / Fixed Unable to use refresh token for vRO authentication without username/password.
* [artifact-manager] IAC-488 / Fixed NullPointerException when the name of the storage profile is not defined.
* [artifact-manager] IAC-488 / Fixed NullPointerException by empty json files from vra during pull process.
* [MVN] IAC-566 / Allow property serverId to replace username password for all project types (previously only vra and vro).

## v2.22.2 - 28 Mar 2022

### Fixes
* [artifact-manager] IAC-521 / Fixed NullPointerException when the property "formFormat" don't exists in the custom form.
* [vRA-NG] IAC-533 / Fixed disappearing of custom resource, when ID is provided, during the import in multi-tenant environment. Re-enabled the surefire plugin.

## v2.22.1 - 07 Mar 2022

### Fixes
* [vrotsc] IAC-547 / Fixed export with alias from ES6 spec e.g. export * as foo from ...

## v2.22.0 - 07 Mar 2022

### Fixes
* [vro-types] IAC-546 / Change interface to class, port from vro-type-defs.

### Added
* [VRO] IAC-545 / Type definitions for MQTT vRO plugin.

## v2.21.0 - 02 Mar 2022

### Enhancements
* [vRA-NG] IAC-532 / Enhance Custom Resource actions imports.
* [vrotsc] IAC-530 / Generates JavaScript Source Maps from vRO TypeScript compiler.
* [VRO] IAC-493 | IAC-543 / NodeJS-based test framework for vRO.
* [VRO] IAC-328 / Remove vRO hint plugin from vRBT.
* [cloud-client] IAC-329 / Remove Cloud Client from vRBT.

### Fixes
* [Code Stream] IAC-525 / Import pipeline in released state.
* [polyglotpkg] IAC-529 / Fixed an issue that required polyglot-cache to be present when building Node.js ABX actions.
* [VRO] IAC-487 / Installer removing imported files.

## v2.20.0 - 02 Feb 2022

### Enhancements
* [vRA-NG] IAC-512 / Enable extraction of multiple ABX actions and importing them with package-installer.
* [vRA] IAC-524 / Improved CR importing mechanism, for push among different vRA instances.

### Fixes
* [vRA-NG] IAC-513 / Fixed infinite loop when fetching projects.

## v2.19.0 - 21 Jan 2022

### Fixes
* [vrotsc] IAC-510 / vrotsc issue when packaging native content.

## v2.18.2 - 12 Jan 2022

### Enhancements
* [VRA] IAC-511 / Made extracted custom forms human readable.
* [Code Stream] IAC-509 / fix push of pipelines and custom integrations + logging.
  & [vRA-NG] IAC-508 Improved documentation.
* [MVN] IAC-507 Updated log4j version to 2.17.1.

## v2.18.1 - 17 Dec 2021

### Fixes
* [vRA-NG] IAC-505 / primitive call for projects now returns all entires even if more than 500.

## v2.18.0 - 17 Dec 2021

## v2.17.2 - 06 Dec 2021

### Added
* [Code Stream] IAC-236 New project type.
## v2.17.1 - 06 Dec 2021

### Added
* [vra-NG] IAC-500 / Added some extra documentation and examples in the archetype.
* [vra-NG] IAC-499 / iac-for-vrealize IAC-499.
  vro.refresh.token not propagated in maven plugin.

## v2.17.0 - 17 Nov 2021

### Enhancements
* [polyglotpkg] IAC-491 / Support building ABX actions with TypeScript project references.

## v2.16.2 - 12 Nov 2021

### Fixes
* [vRA-NG] IAC-483 / Exporting subscriptions only takes first 20 - now fetching all available.
* [vRA-NG] IAC-484 / Cannot import flavor and image mappings if there are none in the profiles.
* [vRA-NG] IAC-482 / SVG icons are no longer uploaded/downloaded.

### Known Issues
* [vRA-NG] SVG icons cannot be uploaded since vRA does not recognize it's own format when submitted back.

## v2.16.1 - 09 Nov 2021

### Fixes
* [vRA-NG] PropertyGroups project ids are now patched before creating/updating.
* [vRA-NG] Fixed missing catalog items in content sources for new blueprints.
* [vRA-NG] Blueprints import and export - extended details, versioning and release status support.
* [vRA-NG] Importing a flavor mapping, when flavor mapping does not exist.
* [vRA-NG] Importing an image mapping, when image mapping does not exist.
* [vRA-NG] Catalog Item ids are now fetched before importing.

### Enhancements
* [vRA-NG] Improved logging on importing custom resources with active attachments.

## v2.16.0 - 02 Nov 2021

### Introduces
* [vRA-NG] Property groups support as vRA package contents.

### Fixes
* [vRA-NG] Catalog item icon extension fix.
* [vRA-NG] Removed custom forms logic from blueprints storage logic.
* [vRA-NG] NullPointerException on importing flavour mappings - enhanced logging.

## v2.15.0 - 29 Oct 2021

### Introduces
* [vRO-Polyglot] Move dependency resolution from NPM to Artifactory.
* [vRA-NG] Catalog items support with custom forms and icons.

### Enhancements
* [vRO] Improve logging when vropkg fails to parse JS.

### Fixes
* [vRO] Signing issue due to vRA dependency.

## v2.14.18 - 27 Oct 2021

### Introduces
* [vRA-NG] Configuration to wait for data collection during import.
* [vRA-NG] Added a new vrang.data.collection.delay.seconds properties to force a wait of a variable amount of time for vRA data collection to pass before importing.

### Enhancements
* [vRO-Polyglot] "Memory limit" and "Timeout" attributes support for polyglot actions.
* [vRA-NG] Default timeout configuration for import content process.

### Fixes
* [vRO] Add charset-detector to bundled dependencies.
* [vRO] Resource elements support fix for 7.X.

## v2.14.17 - 13 Oct 2021

### Introduces
* [vRO-Polyglot] Support for polyglot actions invocation.
* [vRO-Polyglot] Extend vrotsc to support referencing polyglot actions in TypeScript workflows using decorators.

### Enhancements
* [vRA-NG] Timeout configuration for import content process.

### Fixes
* [vRA-NG] Resource action custom forms support.
* [vRA-NG] Authentication changes for multi-tenant setup.
* [vRO] Ignoring node_modules in XML, JavaScript and mixed projects.
* [vRO] Fixed a JSON structure logging issue which caused error "Not a valid package file, dunes-meta-inf is missing !" when pushing to vRO.
* [vRO] Fixed non-latin character support on vRO content import.
* [vRA-NG] Subscriptions import support for multi-tenant setup.
* [vRA-NG] Entitlements import support for multi-tenant setup.
* [vRA-NG] Content sources import support for multi-tenant setup.
* [vRA-NG] Custom resource day2 actions support for multi-tenant setup.
* [vRA-NG] Support custom resources updates via vrealize:push.
* [vRA-NG] Failure of vrealize:push on creating an entitlement without custom form.
* [vRO] Empty JavaScript actions cleanup.

## v2.14.16 - 08 Sep 2021

## v2.14.15 - 25 Aug 2021

## v2.14.14 - 23 Aug 2021

## v2.14.13 - 03 Aug 2021

## v2.14.12 - 19 Jul 2021

## v2.14.11 - 13 Jul 2021

## v2.14.10 - 09 Jul 2021

## v2.14.9 - 30 Jun 2021

## v2.14.8 - 28 Jun 2021

## v2.14.7 - 25 Jun 2021

## v2.14.6 - 22 Jun 2021

## v2.14.5 - 21 Jun 2021

## v2.14.4 - 17 Jun 2021

## v2.14.3 - 15 Jun 2021

## v2.14.2 - 14 Jun 2021

## v2.14.1 - 28 May 2021

## v2.13.8 - 28 May 2021

## v2.13.7 - 21 May 2021

## v2.13.6 - 20 May 2021

## v2.13.5 - 14 May 2021


* [vRA-NG] Fixed issue when importing subscription in multi-tenant vRA environments.
## v2.13.4 - 12 May 2021

## v2.13.3 - 10 May 2021

## v2.13.2 - 05 May 2021

## v2.13.1 - 20 Apr 2021

## v2.13.1 - 20 Apr 2021

## v2.13.1 - 20 Apr 2021

## v2.13.1 - 20 Apr 2021

* [vRO] Changed vRO module dependencies to version 7.3.1.
* [vRO] Fixed issue with packaging new configuration element value format introduced in patches of vRO 7.5 and 7.6.
## v2.12.7 - 05 Apr 2021

## v2.12.6 - 26 Mar 2021

## v2.12.5 - 16 Mar 2021

## v2.12.4 - 13 Feb 2021

## v2.12.3 - 11 Feb 2021

## v2.12.2 - 21 Jan 2021

### Enhancement
* [MVN] Fixed ussue with installer timeouts.

## v2.12.1 - 10 Jan 2021

## v2.12.0 - 08 Jan 2021

### Enhancement
* [TS] vRO pkg - Adds support for slash in workflow path or name.
* [vRBT] vRBT installer - updated documentation, added checking of workflow input, writing of workflow error message to file, setting of installer exit code when executing of a workflow.


## v2.11.1 - 01 Dec 2020

## v2.11.0 - 26 Nov 2020

### Enhancement
* [TS] Allow additional trigger events for policies trigered by the vcd mqtt plugin.

## v2.10.2 - 17 Nov 2020

### Enhancement
* [MVN] Fix Missing vRA Tenant After Successful package import.
* [MVN] Fix vROPS imoport fails on certain assets.

## v2.10.1 - 06 Nov 2020

## v2.10.0 - 02 Nov 2020

### Enhancement
* [MVN] Improve Package-Installer and fix project versions and dependencies.

## v2.9.0 - 26 Oct 2020

### Enhancement
* [MVN] Polyglot archetype - regex support in yaml defs for vrli.
* [MVN] Regex support in YAML defs for vROPS archetype.

## v2.8.8 - 24 Sep 2020

## v2.8.7 - 23 Sep 2020

## v2.8.6 - 02 Sep 2020

### Enhancement
* [MVN] Support SHA1 checksum generation for JS,TS,XML,vRA,vRANG project types.
* [MVN] Include the pom.xml description content as description of the built vRO package artifact.
* [TS-AutoGen] Define a <swagger.apiVersion> property for storing the version of the API for which this project is generated.
* [TS-AutoGen] Store the API version as part of the vRO package description.
* [vRA-NG] Adds support for import/export of custom resources and resource actions.

## v2.8.5 - 30 Jul 2020

### Enhancement
* [MVN] Fixed problem with vROPs project build after generating it using vROPs archetype.

## v2.8.4 - 23 Jul 2020

## v2.8.3 - 21 Jul 2020

## v2.8.2 - 21 Jul 2020

### Enhancement
* [vRLI] Fixed bug in rewriting of the alert vCops intergation.
* [vRO] Added vro configuration validation for SSO authentication when vro tenant is present in settings.xml.
* [vRBT] Fixed bug when vRBT fails to find vro port configuration on embedded vro.

## v2.8.1 - 02 Jul 2020

## v2.8.0 - 30 Jun 2020

## v2.7.1 - 16 Jun 2020

### Enhancement
* [TS] Typescript projects for vRO, now support syntax for specifying a description for a configuration element attribute.
* [vRA-NG] Adds support for using project name when managing vRA-NG content.
* [MVN] License-management.

## v2.7.0 - 04 Jun 2020

### Enhancement
* [vROps] Adds support for vROps 8.1.
* [vROps] Change default authentication provider to Token-based Authentication.
* [TS] Extend vropkg tool to support Polyglot bundle.
* [TS] Support for skipping unmapped dependencies, e.g. --skipUnmappedDeps.
* [vRBT] Use prebuild gitlab-runner image from pscoelab repository.

## v2.6.1 - 29 May 2020

## v2.6.0 - 21 May 2020

## v2.5.12 - 13 May 2020

### Enhancement
* [TS] Bumped up Typescript version to 3.8.3.
* [TS] Added support for tsconfig file override using the project option of the tsc executable.

## v2.5.11 - 13 May 2020

### Enhancement
* [MVN] Updated vRBT infrastructure project with latest dependencies and improved installation robustness.

### Fixes
* [vROps] Fixes a problem with resource kind during alert definition import.
* [TS] Use fixed node package versions.
* [TS] Fixed vCD build process.

## v2.5.10 - 07 May 2020

### Enhancement
* [vROps] Support for policy assignment to custom groups.

### Fixes
* [vRA] Fixes a problem with vra-ng authentication always setting System Domain and users not being able to authenticate
with different domain.
* [vROps] Removed sshHost from Installer. Use host instead.
## v2.5.9 - 05 May 2020

## v2.5.8 - 30 Apr 2020

## v2.5.7 - 24 Apr 2020

## v2.5.6 - 21 Apr 2020

## v2.5.5 - 15 Apr 2020

## v2.5.4 - 13 Apr 2020

## v2.5.3 - 08 Apr 2020

## v2.5.2 - 07 Apr 2020

### Enhancements
* [TS] Make dependency:go-offline execution conditional.

## v2.5.1 - 02 Apr 2020

## v2.5.1 - 02 Apr 2020

## v2.5.0 - 22 Mar 2020

### Enhancements
[TS] All version of Node are supported from 10.x and above.
[TS] npm repository is no longer needed.
[TS] Support for RequireJS imports/exports.
[TS] Support for yaml configurations.
[TS] Improved workflows and policy templates transpilation.
[TS] Improved diagnostic messages.
[TS] Improved handling of cycle references.
[TS] Extended workflow support.
[TS] Support for ES2017.String.
[TS] Emitting a warning header at the top of each file (controllable through vrotsc.emitHeader=true).

## v2.4.20 - 06 Mar 2020

## v2.4.19 - 02 Mar 2020

## v2.4.18 - 21 Feb 2020

## v2.4.17 - 11 Feb 2020

## v2.4.16 - 07 Feb 2020

## v2.4.15 - 20 Jan 2020

### Enhancements
* [JS] Support persistent Actions IDs pulled from server.

## v2.4.14 - 16 Jan 2020

### Enhancements
* [MVN] Unify vRO packaging mechanism for TS/XML/JS based projects.

## v2.4.13 - 13 Jan 2020

## v2.4.12 - 09 Jan 2020

## v2.4.11 - 20 Dec 2019

## v2.4.10 - 18 Dec 2019

## v2.4.9 - 16 Dec 2019

## v2.4.8 - 16 Dec 2019

### Enhancements
* [MVN] Add support for generating and using a TS Autogen project based on @vmware-pscoe/ts-swagger-generator NPM package.

## v2.4.6 - 16 Dec 2019

### Fixes
* [TS] Error during .ts local imports metadata collection.

## v2.4.5 - 11 Dec 2019

### Fixes
* [MVN] Normalize filename for vra:pull-ed catalog item icons.

## v2.4.4 - 09 Dec 2019

## v2.4.3 - 02 Dec 2019

### Fixes
* [TS] Fix interface and type declarations imports imposed that do not exist at runtime, which causes errors resolving vrotsc-annotations and in some cases cyrcular dependencies issues.

## v2.4.2 - 28 Nov 2019

### Enhancements
* [MVN] Add support for running workflows against vRO version 7.6 and above.

### Fixes
* [MVN] Fix missing vra-ng-package-maven-plugin to repository.
* [MVN] Fix failure in TS Tests executed on Windows by increasing default JVM Heap size for background jobs.
* [TS] Fix Tests failing if TS project contains dash in artifactId.


## v2.4.1 - 27 Nov 2019
### Fixes
[MVN] fix installDeps when .m2 repo has not cached the required dependencies. Use dependency:go-offline to ensure they are cached.


## v2.4.0 - 13 Nov 2019

## v2.0.3 - 12 Nov 2019

## v2.0.2 - 12 Nov 2019

### Enhancements
* [TS] Add npmconv utility for converting pure TS based NPM-based projects to vRO project structure.
* [MVN] Add support for vRA 8 user/pass authentication for on-prem instance.
* [MVN] Add support for flavor profiles to exported from vRA 8.

## v2.0.1 - 12 Nov 2019

## v2.0.0 - 07 Nov 2019

### Enhancements
* [TS] **BREAKING CHANGE** .d.ts packages are now under different @types/ module name that uses dot notation. For example, when importing you need to use "com.vmware.pscoe.npm.inversify" instead of previously output "com-vmware-pscoe-npm-inversify" module name.

## v1.7.4 - 07 Nov 2019

### Fixes
* [internal] Ensure consistent build and that all vrotsc tests are passing.

## v1.7.3 - 06 Nov 2019

### Enhancements
* [TS] Support cyclic dependencies when they are variable ref is in scoped context.

## v1.7.2 - 01 Nov 2019

### Fixes
* [TS] Fix .d.ts is not generated if .ts contains only type definitions.
* [MVN] Fix support vRO8 auth with short username when on-prem vRA8.

## v1.7.1 - 10 Oct 2019

### Fixes
* [TS] Ensure .d.ts parts of src/ folder are visited by underlying tsc program as well.

## v1.7.0 - 09 Oct 2019

### Enhancements
* [TS] Add support for module import
* [TS] typescript 3.6.3 updated with support for EmitHelpers and __spreadArray by default.
* [TS] Migrate to using tsc native class genration and super execution to support default decorators and reflect-metadata.

### Fixes
* [TS] Fix Promise.await ignored for async class-based method declarations.
* [TS] Fix reference tracking for variable re-exporting with rename.
* [TS] rework ESShim.merge implementation and fallback on default __asign EmitHelper provided by tsc.
* [TS] Update archetype tsConfig to limit runtime libs to only those supported by vRO
* [TS] remove custom implementation for .d.ts generation and fallback to tsc instetad to resolve numerous problems with declaration files.
* [TS] fix number of issues with inaccessible properties being exported in transpiled code.
* [TS] reduce code optimizaiton efforts and ensure empty .d.ts & .js files are preserved as those might be referenced exernally.
* [TS] Fix support of empty files (e.g. pure-interfacees) on import/export transpiled code.
* [TS] Fix source file traversal and transformation and thus simplifying literal/identifier/comments handling.
* [TS] Remove custom super call handling and leave default tsc handling.
* [TS] Remove import optimizations as impacting correctness of imports.

## v1.6.0 - 11 Sep 2019

### Enhancements
* [MVN] vrealize:push goal now supports vCloud Director Angular UI extension projects.
* [PI] Package installer now supports vCloud Director Angular UI extension projects.
* [MVN] Support for XML workflow representation in TypeScript projects.
* [MVN] Support for decorators in TypeScript projects.
* [MVN] Implement support for vCloud Director Angular UI extension projects.
* [TS] Support for vRO policies in TypeScript projects. Files ending with .pl.ts will be transpiled as a vRO policy template.
* [TS] Enhanced support for vRO resource elements in TypeScript projects.
* [TS] Enhanced support for vRO configurations and workflows in TypeScript projects.
* [TS] Windows support for TypeScript projects.

## v1.5.11 - 09 May 2019

### Enhancements
* Add ```generated.from``` Maven property to the root POM of all archetypes. This can be used to differentiate which "template" was used to generate the project, for example in the context of a CI pipeline.

## v1.5.10 - 19 Apr 2019

### Enhancements
* Include CHANGELOG.md in the final tool chain bundle.

## v1.5.9 - 19 Apr 2019

### Enhancements
* ```vro:pull```, ```vra:pull``` and ```vra:auth``` Maven goals now support the SSL verification flags to be set as properties in a Maven profile, similarly to the ```vrealize:push``` goal.

### Fixes
* When using the Bundle Installer with a properties file the value of ```vro_delete_old_versions``` used to be ignored - if the property was present, the installer would do the cleanup. Now, if the property is not present it is considered false. If it is present, however, its value will be used to opt-in for the cleanup.

## v1.5.8 - 15 Apr 2019

### Enhancements
* Support for gradual migration from JS-based projects to TypeScript ones by allowing .js files in src/ folder to be respected at TS copilation stage.
* Support for vRO resource elements to be included in package. TS projects can contain any files that are not .ts and .js under src/ directory and those will carried over.
* (internal) Improvement of unit-test parallel execution and sub-suite instantiation for easier debugging/testing purposes.

## v1.5.7 - 03 Apr 2019

### Enhancements
* Installer CLI now prompts for SSL verification flags. Default is still to verify the certificate against Java's key store (i.e. cacerts) and to verify the hostname. Those flags can be persisted and controlled via the environment's ```.properties``` file.
* vrealize:push Maven goal now supports the SSL verification flags to be set as properties in a Maven profile, i.e. you can add ```<vrealize.ssl.ignore.certificate>true</vrealize.ssl.ignore.certificate>``` under ```<properties>``` in an active Maven profile to skip the certificate verification against JAVA's key store (i.e. cacerts). You can also add ```<vrealize.ssl.ignore.hostname>true</vrealize.ssl.ignore.hostname>``` to skip the hostname verification. **WARNING** this is intended for use with production endpoints. For those cases, register vRA/vRO certificate in Java's key store and access the endpoint using its FQDN.

## v1.5.6 - 27 Mar 2019

### Enhancements
* **BREAKING** All certificates are now verified as part of API calls from the toolchain to vRA/vRO:
  * Verify hostname - the hostname if the vRO/vRA server should match the CN of the SSL certificate. *For development environments, this can be skipped by a flag described in documentation.*
  * Verify certificate - the SSL certificate used by vRO/vRA is verified against the Java default keystore, i.e. ```cacerts```. Self-signed or third-party certificates have to either be addded to the trusted store (or their CA) or the check can be ignored for development environments by a flag described in documentation.

* Improved logging when installing packages - logs will report which package will be included (pass) and which will be excluded (skip).
* ```vrealize:push``` will import all packages per type in a single batch, reporting what will be included (pass) and excluded (skip).

### Fixes
* Installer overwrites newer versions of packages found on the server if a concrete source package, e.g. v1.0.2 is not found.
* ```vrealize:push``` downgrades dependent packages, i.e. it will always forcefully install the concrete versions of the dependencies regardless of the state of the target vRO/vRA server. This is still possible if an additianal flag is passed to the command: ```-Dvro.importOldVersions``` and respectively ```-Dvra.importOldVersions```.

## v1.5.5 - 14 Mar 2019

### Fixes
* Pulling a vRO actions project from a Windows workstation leads to wrong identation in actions JavaScript files.

## v1.5.4 - 13 Mar 2019

### Fixes
* Issue related to vRO multi-tenantcy authentication. When toolchain worked with a vRO in a multi-tenant mode it tooked tenant name as domain name instead of the real domain name for login which caused authentication issues for non-default tenants.
* Issue related to the unit-tests executor of vRO actions-based projects on Windows. Inability to run unit-tests on Windows development workstation.
* Regression issue related to import/export of vRA composite blueprints for vRA versions before 7.4, as custom forms API is not supported in these versions.

### Known Issues
* VS Code Extension and Maven plugins cannot work against default tenant (vsphere.local) and custom tenant at the same time, when vRO is configured in a multi-tenant mode. This limitations comes from multi-tenant implementation in vRO where Resource Elements created in the default tenant are read-only for all other tenants.
  This issue could be worked around by not usting the toolchain against default tenant in multi-tenant environment.

## v1.5.3 - 05 Mar 2019

## v1.5.2 - 28 Feb 2019

## v1.5.1 - 11 Feb 2019

### Fixes
* Excessive collection triggering and 100 percent CPU usage for several minutes when VSCode auto-saving is enabled or frequent saves are used.
  * Collection will be triggered only if files are created or deleted instead of on each change.
  * Collection will be delayed with 10 seconds - that way when pulling many files the multiple change events will trigger only one colelction.
* Run Action command now supports vRO 7.3 and lower.
* Untitled files and files without IIFE now have correct autocompletion.

### Known Issues
* Cannot build project generated with groupId or artifactId that contain special characters.
  * Cause: The Jasmine tests are unable to compile if the folder hierarchy contains characters that are not allowed in Java packages.
  * Workaround: If a generated project contains special characters in its groupId or artifactId, rename all subfolders in test/ and src/ to not include any non-compatible with the Java package convention characters.
* Exporting vRA blueprints without custom forms logs error message "null". This is a bug in underling REST client library.

## v1.5.0 - 04 Feb 2019

### Enhancements
* New command in the vscode extension - **vRO: Run Action**
  * Allows running an action JavaScript file in vRO while seeing the logs in VSCode.
  * Available both in the Command Palette and as `zap` icon on the editor's tab bar.
* Implemented code coverage report produced by running Jasmin unit tests. The report is in lcov.info format, which is readable by Sonar.

### Known Issues
* Cannot build project generated with groupId or artifactId that contain special characters.
  * Cause: The Jasmine tests are unable to compile if the folder hierarchy contains characters that are not allowed in Java packages.
  * Workaround: If a generated project contains special characters in its groupId or artifactId, rename all subfolders in test/ and src/ to not include any non-compatible with the Java package convention characters.
* Exporting vRA blueprints without custom forms logs error message "null". This is a bug in underling REST client library.

## v1.4.1 - 01 Feb 2019

### Enhancements
* New setting to *exclude* certain projects from the list of build tasks (`Cmd+Shift+B`) by using glob patterns.
```javascript
"o11n.tasks.exclude" : [
    "com.vmware.pscoe.library*", // Exclude all PSCoE libraries
    "!com.vmware.pscoe.library*", // Exclude everything, except PSCoE libraries
    "com.vmware.pscoe.!(library*)", // Exclude everything PSCoE, except libraries
    "com.vmware.pscoe.library:{nsx,vra,vc}", // Exclude nsx, vra and vc libraries
    "com.vmware.pscoe.library:util" // Exclude util library (<groupId>:<artifactId>)
]
```

### Known Issues
* Cannot build project generated with groupId or artifactId that contain special characters.
  * Cause: The Jasmine tests are unable to compile if the folder hierarchy contains characters that are not allowed in Java packages.
  * Workaround: If a generated project contains special characters in its groupId or artifactId, rename all subfolders in test/ and src/ to not include any non-compatible with the Java package convention characters.
* Exporting vRA blueprints without custom forms logs error message "null". This is a bug in underling REST client library.

## v1.4.0 - 25 Jan 2019

### Enhancements
* Support for [Multi-root Workspaces](https://code.visualstudio.com/docs/editor/multi-root-workspaces) that allow opening more than one vRO project into single vscode window.
* Dynamically create build tasks (`Cmd+Shift+B`) based on project's type and modules.
* New pom.xml diagnostics.
  * Show inline warning, if toolchain version in pom.xml file is lower than the vscode extension's version.
  * Provide quick fix action in pom.xml that replaces the parent version with the vscode extension's version.
* Support for export/import of vRA custom forms.
* Support for clean up task of vRA/vRO packages from server.
  * Clean up of the current version and/or old versions and their dependencies.
  * Supported via "mvn" command or package installer.

### Known Issues
* Cannot build project generated with groupId or artifactId that contain special characters.
  * Cause: The Jasmine tests are unable to compile if the folder hierarchy contains characters that are not allowed in Java packages.
  * Workaround: If a generated project contains special characters in its groupId or artifactId, rename all subfolders in test/ and src/ to not include any non-compatible with the Java package convention characters.
* Exporting vRA blueprints without custom forms logs error message "null". This is a bug in underling REST client library.

## v1.3.10 - 01 Nov 2018

### Fixes
* The vscode extension cannot load when the project location contains spaces or other characters that are percent-encoded in URIs.
* Push does not work for vRA packages built on Windows.

### Known Issues
* Cannot build project generated with groupId or artifactId that contain special characters.
  * Cause: The Jasmine tests are unable to compile if the folder hierarchy contains characters that are not allowed in Java packages.
  * Workaround: If a generated project contains special characters in its groupId or artifactId, rename all subfolders in test/ and src/ to not include any non-compatible with the Java package convention characters.

## v1.3.8 - 24 Oct 2018

### Fixes
* The vscode extension cannot generate projects with spaces in the workflows path parameter.

### Known Issues
* Cannot build project generated with groupId or artifactId that contain special characters.
  * Cause: The Jasmine tests are unable to compile if the folder hierarchy contains characters that are not allowed in Java packages.
  * Workaround: If a generated project contains special characters in its groupId or artifactId, rename all subfolders in test/ and src/ to not include any non-compatible with the Java package convention characters.

## v1.3.7 - 19 Oct 2018

### Enhancements
* Autocomplete modules and actions in `Class.load()` statements.
* Add a new task command (`vRO: Push Changes`) for pushing only the diff between current branch and origin/master.
* Support specifying different command for windows in the vRO task definitions (.vscode/tasks.json).
* New Project wizard will reuse the current VSCode window if no other folder is opened.

### Known Issues
* Cannot build project generated with groupId or artifactId that contain special characters.
  * Cause: The Jasmine tests are unable to compile if the folder hierarchy contains characters that are not allowed in Java packages.
  * Workaround: If a generated project contains special characters in its groupId or artifactId, rename all subfolders in test/ and src/ to not include any non-compatible with the Java package convention characters.

## v1.3.6 - 03 Oct 2018

### Fixes
* New project functionality works only from the context of existing Build Tools for VMware Aria project. Now projects can be created from an empty VSCode window.

### Known Issues
* Cannot build project generated with groupId or artifactId that contain special characters.
  * Cause: The Jasmine tests are unable to compile if the folder hierarchy contains characters that are not allowed in Java packages.
  * Workaround: If a generated project contains special characters in its groupId or artifactId, rename all subfolders in test/ and src/ to not include any non-compatible with the Java package convention characters.

## v1.3.5 - 25 Sep 2018

### Enhancements
* Include package installer in the toolchain to enable -Pbundle-with-installer. When a package is build with ```mvn package -Pbundle-with-installer``` this will produce a zip file with all the dependencies and a bin/ and repo/ folders. The bundle can be installed by unziping it and calling ./bin/installer.
* Archetype generated projects now work with release.sh immediately, i.e. without further modifying the pom.xml file of the root project. You can still have the SCM remote written in the POM and not specify it every time, but OOTB after you add the project to SCM and add your remote (origin) you can use the ```-r``` option of the **release.sh** script: ```sh ./release.sh -r $(git remote get-url origin)```.

### Fixes
* vRealize archetype project's install workflow category path contains placeholders.

### Known Issues
* Cannot build project generated with groupId or artifactId that contain special characters.
  * Cause: The Jasmine tests are unable to compile if the folder hierarchy contains characters that are not allowed in Java packages.
  * Workaround: If a generated project contains special characters in its groupId or artifactId, rename all subfolders in test/ and src/ to not include any non-compatible with the Java package convention characters.
* New project functionality works only from the context of existing Build Tools for VMware Aria project.

## v1.3.3 - 21 Sep 2018

### Fixes
* vRealize archetype produces a root pom with placeholders.

### Known Issues
* Cannot build project generated with groupId or artifactId that contain special characters.
  * Cause: The Jasmine tests are unable to compile if the folder hierarchy contains characters that are not allowed in Java packages.
  * Workaround: If a generated project contains special characters in its groupId or artifactId, rename all subfolders in test/ and src/ to not include any non-compatible with the Java package convention characters.
* New project functionality works only from the context of existing Build Tools for VMware Aria project.

## v1.3.2 - 19 Sep 2018

### Fixes
* Actions with `-SNAPSHOT` in the version cannot be overridden in vRO version 7.3 or lower.

### Known Issues
* Cannot build project generated with groupId or artifactId that contain special characters.
  * Cause: The Jasmine tests are unable to compile if the folder hierarchy contains characters that are not allowed in Java packages.
  * Workaround: If a generated project contains special characters in its groupId or artifactId, rename all subfolders in test/ and src/ to not include any non-compatible with the Java package convention characters.

## v1.3.1 - 13 Sep 2018

### Fixes
* The New Project wizard shouldn't ask for Workflows Path when bootstrapping vRA YAML projects.
* vRA YAML projects could not be created because of wrong archetype group ID.

### Known Issues
* Cannot build project generated with groupId or artifactId that contain special characters.
  * Cause: The Jasmine tests are unable to compile if the folder hierarchy contains characters that are not allowed in Java packages.
  * Workaround: If a generated project contains special characters in its groupId or artifactId, rename all subfolders in test/ and src/ to not include any non-compatible with the Java package convention characters.

## v1.3.0 - 11 Sep 2018

### Enhancements
* `vRO: New Project` command for bootstrapping vRA and vRO projects.
* New maven archetype for vRA YAML projects.
* Option to edit the profiles in maven's settings.xml file from the Pick Profile dialog (located at the bottom left corner of the status bar).
* Reduced the number of parameters needed for generating a project when using Maven archetype commands.
  * **All types of projects**
    * Removed the parameters `-Dtop`, `-Dcompany`, `-Ddepartment`, `-Dtopic`, `-Dname`.
    * Added the parameters `-DgroupId` and `-DartifactId`.
  * **Projects containing workflows**
    * Removed the parameters `-DbaseCategory`, `-DsubCategory` and `-Dtitle`.
    * Added the parameter `-DworkflowsPath`.
* Jasmine tests no longer fail with cryptic error when there is an empty/invalid js action file.

### Fixes
* `release.sh` cannot release vRA and mixed projects.
* Package installer does not support special characters in the password field.

### Known Issues
* Cannot build project generated with groupId or artifactId that contain special characters.
  * Cause: The Jasmine tests are unable to compile if the folder hierarchy contains characters that are not allowed in Java packages.
  * Workaround: If a generated project contains special characters in its groupId or artifactId, rename all subfolders in test/ and src/ to not include any non-compatible with the Java package convention characters.

## v1.2.0 - 30 Jul 2018

### Enhancements
* All components in the toolchain are now capable of using vRA SSO as authentication mechanism towards vRO.
* New options in the Maven profiles for vRO (located in user's settings.xml).
  * `<vro.auth>vra</vro.auth>` - use vRA SSO authentication
  * `<vro.auth>basic</vro.auth>` - use Basic authentication
  * `<vro.tenant>vsphere.local</vro.tenant>` - specify the tenant to be used for SSO authentication
* There is no longer separate vRO connection configuration for the toolchain Maven plugins and the VSCode extension. All components of the toolchain now use the connection settings defined in the Maven profile at `~/.m2/settings.xml`. The exact profile to be used by the VSCode extension is provided by a new setting `o11n.maven.profile`.
* More build and deploy tasks are available in the `Cmd+Shift+B` palette in VSCode. The actual command behind each of these tasks can be overwritten by a project local `.vscode/tasks.json` file (`Cmd+Shift+B` -> click the cogwheel icon for a task -> change the command in the generated tasks.json).

### Migration Steps
* Since v1.2.0, all mixed projects that have to use vRA SSO authentication, should have the following added to their root **pom.xml** file.
```xml
<parent>
    <groupId>com.vmware.pscoe.o11n</groupId>
    <artifactId>base-package</artifactId>
    <version>1.2.0</version>
</parent>
```
* `o11n.maven.profile` setting is now required by the VSCode extension.

### Fixes
* Print a warning when `push` is executed for unsupported artifact types, instead of throwing an exception.
* Fix the 'Extension 'vmw-pscoe.o11n-vscode-extension' uses a document selector without scheme.' error visible in vscode when activating the vRO extension.

### Removed
* The `o11n.server.*` configuration properties for the VSCode extension are no longer used. They are replaced by the settings defined `o11n.maven.profile`.
* Removed Maven-based hint collection.

### Known Issues
* Cannot build project generated with groupId or artifactId that contain special characters.
  * Cause: The Jasmine tests are unable to compile if the folder hierarchy contains characters that are not allowed in Java packages.
  * Workaround: If a generated project contains special characters in its groupId or artifactId, rename all subfolders in test/ and src/ to not include any non-compatible with the Java package convention characters.

## v1.1.5 - 19 Jul 2018

### Fixes
* When trying to pull a package from vRO 7.3 with v1.1.4 of the toolchain, it reports the package is not found even though the package is there.

## v1.1.4 - 17 Jul 2018

### Enhancements
* Include empty .o11n directory in the generated vRO projects. Such projects will trigger the vRO extension activation when opened in VSCode.
* Provide the ability to fetch contents from any vRO package by using `mvn vro:pull -DpackageName=com.vmware.pscoe.library.ssh`.

### Fixes
* Pull does not work for vRO 7.4.
* Other minor bug fixes and improvements.

## v1.1.3 - 13 Jun 2018

### Enhancements
* Support pulling and pushing configuration values.

### Fixes
* Installer cannot import bundle with both vRO and vRA content.
* Maven-based hint collection fails for mixed project.

## v1.1.2 - 23 May 2018

### Enhancements
* Support component profiles in vRA projects.

## v1.1.1 - 14 May 2018

### Enhancements
* Support encrypted passwords in the active maven profile.
* Include stack trace information in jasmine test failures.

### Fixes
* Minor bug fixes and improvements.

## v1.1.0 - 03 May 2018

### Enhancements
* Support pushing content to vRO/vRA without dependencies.
* Support for bulding packages (patches) with only a subset of the project's actions.

## v1.0.2 - 18 Apr 2018

### Enhancements
* Support hint collection for dependencies present only on the local machine.

### Fixes
* Log4j2 logs an error that configuration is missing when building/testing packages.
* Fix for duplicate vra catalog item appearing in the result on large environments.

## v1.0.1 - 13 Mar 2018

### Fixes
* Cloud Client could not import bundles.

## v1.0.0 - 02 Mar 2018
* Initial version.<|MERGE_RESOLUTION|>--- conflicted
+++ resolved
@@ -1,12 +1,7 @@
 ### Enhancements
-<<<<<<< HEAD
-
 * [vro] Added new strategy StrategyForceLatestVersions that will force you to upload a newer or same version of artifacts, otherwise the build will fail. New property has been introduced `-Dvro.forceImportLatestVersions={{BOOLEAN}}` that is set by default to false.
-* [artifact-manager] Issue 220 / mvn archetype:generate for abx project - updated the package.json template for generating abx actions.
-=======
-* [artifact-manager] Issue 220 / mvn archetype:generate for abx project - update the package.json template for generating abx actions
 * [typescript/vrotsc] Implement `Object.setPrototypeOf()` function
->>>>>>> bda0aeb4
+* [artifact-manager] Issue 220 / mvn archetype:generate for abx project - update the package.json template for generating abx actions.
 
 ### Fixes
 * [vro-scripting-api] Revert 110 / Mocking for configuration elements is incorrect.
