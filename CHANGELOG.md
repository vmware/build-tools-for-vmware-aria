--- conflicted
+++ resolved
@@ -1,8 +1,6 @@
-<<<<<<< HEAD
 * [artifact-manager] IAC-799 / Wrong unix file path separators when creating backup path
-=======
 * [artifact-manager] IAC-778 / Backup only works with current package version, otherwise throws exception 404 not found
->>>>>>> e3bea215
+
 
 ## v2.36.0 - 16 Nov 2023
 
