--- conflicted
+++ resolved
@@ -1,5 +1,3 @@
-<<<<<<< HEAD
-=======
 ## v2.31.0 - 29 Mar 2023
 
 ### Fixes
@@ -8,7 +6,6 @@
 ### Enhancements
 * [artifact-manager] IAC-693 / vRBT to support new content sharing policies.
 
->>>>>>> bd5f3d0b
 ## v2.30.0 - 10 Mar 2023
 
 ### Fixes
@@ -24,10 +21,6 @@
 * [artifact-manager] IAC-733 / Add an Option for Overwriting Existing vRLI Content Packs.
 * [artifact-manager] IAC-741 / mvn vrealize:clean now will not fail if not supported
 * [artifact-manager] IAC-745 / VRLI Alerts Fallback Object Set to LogInsight Only During Push
-<<<<<<< HEAD
-* [artifact-manager] IAC-693 / vRBT to support new content sharing policies.
-=======
->>>>>>> bd5f3d0b
 
 ## v2.29.2 - 24 Feb 2023
 
