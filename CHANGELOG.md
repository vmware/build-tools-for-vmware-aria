--- conflicted
+++ resolved
@@ -1,11 +1,7 @@
-<<<<<<< HEAD
-### Fixes
-=======
 ## v2.29.1 - 15 Feb 2023
 
 ### Fixes
 * [package-installer] IAC-713 / Installer doesn't ask for all required information about importing vRА
->>>>>>> 16fa3b1e
 * [polyglotpkg] IAC-712 / Enabled unit testing phase for npm lib projects, fix abx and polyglot pkg to be backward compatible
 * [polyglotpkg] IAC-712 / Updated project dependencies to not trigger build errors when combined with typescript-project-all projects.
 
