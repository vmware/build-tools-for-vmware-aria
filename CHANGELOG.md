<<<<<<< HEAD

### Fixes

* [vro-types] Fixed definitions of RESTHost, XMLManager and HTTPBasicAuthentication to align with actual Orchestrator behaviour
* [vRA-NG] IAC-772 / When pushing Resource Actions (RAs), the ones that are scoped to a single project, should have their projectId modified to correspond to the one in configuration
=======
## v2.34.0 - 05 Jul 2023

### Enhancements
* [artifact-manager] 104 / Deprecated Cloud Template Versioning
* [vro-types] Declared new type VcVirtualPCIPassthroughBackingInfo = VcVirtualDeviceBackingInfo & VcVirtualPCIPassthroughDeviceBackingInfo

### Fixes
* [artifact-manager] IAC-780 / VRLI Alerts Push Fails for vROPs Enabled Alerts on Large Scale Environments
* [vro-scripting-api] 110 / Mocking for configuration elements is incorrect
* [actions-package] github issue# 73 is addressed. Solution is to replace line breaks in description by space
* [artifact-manager] Exporting vROps dashboards fails if metadata folder is not created
* [artifact-manager] 108 / Pushing and pulling from/to vRA 8.12 fails with buildtools 2.32.0

## v2.33.0 - 02 Jun 2023

### Fixes
* [vrotest] IAC-777 / Package Build Failing - typescript folder build error due to forcing of newer version of the terser devDependency
* [vro-types] Fixed definitions of RESTHost, XMLManager and HTTPBasicAuthentication to align with actual Orchestrator behaviour
>>>>>>> 7fcd1cd3
* [maven-plugins] IAC-706 / Package Build Failing - Typescript transpilation failed since Command line is too long

## v2.32.0 - 11 May 2023

### Fixes
* [artifact-manager] 72 / Fixed domain detection to start from the last `@`, rather than the first.

### Enhancements
* [package-installer] IAC-728 / Deprecate ```vro_delete_include_dependencies``` flag  
* [package-installer] IAC-591 / Added backup functionalities for vRO packages that will be imported
* [maven] 87 / npm installation will now throw in case of a failure
* [artifact-manager] IAC-765 / Add Support for Blueprint Custom Form Serialization/Deserialization

## v2.31.2 - 20 Apr 2023

### Enhancements
* [artifact-manager] IAC-758 / Migrate build to JDK 17
### Fixes
* [vRA-NG] IAC-743 / Can't pull resource actions of different resource type with same name
* [artifact-manager] IAC-766 / Fix push fatal error: net.minidev.json.parser.ParseException: Malicious payload ...

## v2.31.1 - 05 Apr 2023

### Fixes
* [package-installer] IAC-732 / Installer Should Ask if vRO is Embedded
* [vrotsc] IAC-755 / *.helper.ts files will now be excluded from type definitions

## v2.31.0 - 29 Mar 2023

### Fixes
* [vrotest] IAC-742 / *.helper.[tj]s files will now be excluded from code coverage reports

### Enhancements
* [artifact-manager] IAC-693 / vRBT to support new content sharing policies.

## v2.30.0 - 10 Mar 2023

### Fixes
* [vropkg] vropkg-not-working-offline / vropkg had a missing dependency that was not bundled
* [artifact-manager] IAC-748 / Change project id between organizations to use restClient instead of config.

### Enhancements
* [polyglot] IAC-604 / vRBT to support downloading powershell modules through 'Ssl3' | 'Tls' | 'Tls11' | 'Tls12' | 'Tls13' .
* [polyglot] IAC-604 / Using Import-Module must always be in the format of Import-Module ```<module name>``` without -Name and ; at the end of the line to avoid confusion .
* [base-package] IAC-746 / Make base packages (ssh project) deployable to artifactory server and local maven repository
* [core] IAC-718 / All pom.xml should inherit a single pom.xml. All pom.xml-s are now children or grand-children of ./pom.xml. Project version is stored only in the 'revision' property.
* [core] IAC-719 / Prepare for maven central. Add needed plugins: maven-javadoc-plugin, maven-gpg-plugin, and maven-source-plugin
* [artifact-manager] IAC-733 / Add an Option for Overwriting Existing vRLI Content Packs.
* [artifact-manager] IAC-741 / mvn vrealize:clean now will not fail if not supported
* [artifact-manager] IAC-745 / VRLI Alerts Fallback Object Set to LogInsight Only During Push

## v2.29.2 - 24 Feb 2023

### Enhancements
* [maven-plugins-vrli] IAC-741 / Use new v2 API when working with vRLI 8.8+ content. The feature is marked as experimental because v2 API is Technical Preview.
## v2.29.1 - 15 Feb 2023

### Fixes
* [package-installer] IAC-713 / Installer doesn't ask for all required information about importing vRА
* [polyglotpkg] IAC-712 / Enabled unit testing phase for npm lib projects, fix abx and polyglot pkg to be backward compatible
* [polyglotpkg] IAC-712 / Updated project dependencies to not trigger build errors when combined with typescript-project-all projects.

## v2.29.0 - 27 Jan 2023

### Fixes
* [artifact-manager] IAC-708 / Updated commons-text version to 1.10.0
* [maven-plugins-vrli] IAC-711 / Pulling LogInsight content packs fails

## v2.28.0 - 23 Jan 2023

### Enhancements
* [artifact-manager] IAC-671 / vRBT to support sending UTF-8 content in regards to vRA-NG projects.
* [artifact-manager] IAC-671 / vRA-NG content (Content Sources, Custom Forms, Catalog Items .. ) now support "." in their names.
* [polyglot] IAC-626 / The Polyglot archetype now works with multiple packages instead of just one.

### Fixes
* [artifact-manager] IAC-553 / Fixed importing of property groups with different project scope.
* [vrotest] IAC-696 / Fixed Error massage while executing vro unit tests
* [release] IAC-682 / Removed unused bamboospec.java file, enable batch mode during release, update pom.xml structure to match the filesystem relative paths, update project dependencies.
* [vRA-NG] IAC-692 / vra-ng:pull throws NullPointerException for missing properties in the vra/content.yaml
* [vrotest] IAC-705 / Add implementation for System.sleep and System.waitUntil
* [MVN] IAC-686 / Add implementation for polyglot packages to be published in JFrog when deploy command is executed.

## v2.27.0 - 15 Dec 2022

### Enhancements
* [build-tools-for-aria] IAC-666 / Update documentation to use approved project name `Build Tools for VMware Aria`
* [build-tools-for-aria] IAC-622 / Added the ability to skip install-node-deps and cleaning node_modules during mvn clean lifecycle step by passing the flag skipInstallNodeDeps. If node_modules folder doesn't exist, then this flag is ineffective. This is done, to make sure that build shouldn't fail, because of this flag in any case.
* [ts-autogen] IAC-618 Removed the ts-autogen archtype, as this is causing the issue to make the toolchain opensource/public
* [documentation] IAC-675/ Added documentation for unit testing
* [artifact-manager] IAC-644 / Add support for the following ABX properties: memoryLimitMb, timeoutSec, provider(Faas provider), shared(Share with all projects in this organization), inputSecrets(Secret), inputConstants(Action constant).

### Fixes
* [installer] IAC-437 / Fixed Installer Skips Steps Under Mac OS
* [installer] IAC-584 / Fixed Interactive Installer Doesn't Ask if vRO is embedded
* [installer] IAC-669 / NPE in case user provides non-existing project name during installation
* [artifact-manager] IAC-663 / vRA NG fails to release existing blueprint version
* [vRA] IAC-633 / Fixed vRA authentication to respect refresh token in configuration

## v2.26.4 - 13 Oct 2022

### Fixes
* [artifact-manager, store] IAC-637 / Fixed VraNgCustomResourceStore when updating Custom Resource after initial deletion failed
* [vrotsc] IAC-606 / Constants are being exported correctly now
* [vro-types] Added distinguishedName property to the AD_Computer and AD_OrganizationalUnit interfaces
* [artifact-manager] IAC-639 / Blueprints cannot be imported when they have "." in thier names
* [custom-resources] Fix Custom Resource Second Day action name validation
* [artifact-manager] IAC-638 / Property groups are now correctly updated
* [artifact-manager] CustomResources now respect if orgName is set instead of orgId

### Enhancements
* [artifact-manager,package-installer] IAC-564 / Add prompt for vrang_proxy when package-installer is run without environment.properties file

## v2.26.3 - 24 Aug 2022

### Fixes
* [artifact-manager] IAC-623 / Fixed pushing of catalog items that had custom forms defined.
* [vRA-NG] IAC-625 / Pulling blueprints with multiple versions on vRA 8.9 results in error.

## v2.26.2 - 16 Aug 2022

### Fixes
* [vRA-NG] IAC-620 vRA-NG push will now release the blueprint if no versions.json is present
* [documentation] IAC-621/Fixed the Release.md template so it's more concise when sed is used to remove the Comments.
* [artifact-manager] IAC-621/ Fixed vRA Custom Resources With Day-2 actions importing in vRA 8.8.2

## v2.26.1 - 29 Jul 2022

### Fixes

* [polyglot] IAC-619 Pushing polyglot projects fails with 'Port is not a number'

### Doc updates

* [package-installer] IAC-428 / Added descriptions for some package installer and maven settings.xml configuration options

## v2.26.0 - 19 Jul 2022


### Enhancements

* [artifact-manager] IAC-613 / Pulling Non Present Content needs to error
* [artifact-manager] IAC-615 / Pushing content to Server to filter only content in content.yaml

## v2.25.3 - 15 Jul 2022

### Fixes

* [installer] IAC-617 / Introduce installer exit code `0` in case of successful import.
* [vro-types] IAC-607 / SQL Plugin Definition Inconsistencies

## v2.25.2 - 11 Jul 2022

### Enhancements
* [artifact-manager] IAC-595 / Improved error message when action name is too long

### Fixes
* [polyglot] IAC-611 / Executing mvn vrealize:push fails for polyglot projects
* [polyglotpkg] IAC-602 / Updated old PowerShell 5 executable to PowerShell 6 and above
* [vrotest] IAC-610 / Code coverage thresholds are now set correctly
* [vrotest] IAC-556 / Tests when dependency has a policy template or other unknown types of elements now work
* [vropkg] IAC-539 / Removed Certificates from vropkg tests
* [vropkg] IAC-609 / Fixed EOL for Windows OS certificate signature
* [vrotest/vro-scripting-api] IAC-598 / Properties.get now returns null instead of undefined in case where the property does not exists ( only in tests, behavior is now the same as the actual Properties object )
* [vrotest/vro-scripting-api] IAC-608 / ConfigurationElement.getAttributeWithKey now returns null instead of undefined in case where the property does not exists ( only in tests, behavior is now the same as the actual ConfigurationElement object )
* [vRA-NG] IAC-587 / Added the diskType to storage profile json files to distinguish First Class Disks and removed diskMode from json when disk is FCD, so it can be pushed via vRBT
* [typescript] IAC-537 / Bumped nodejs version from 12 to 16 when building
* [installer] IAC-601 / Fixed static version inside dependencies of package installer component
## v2.25.1 - 14 Jun 2022

### Fixes
* IAC-592 VROES fails to import actions under src

### Enhancements
* [vropkg] @param now supports parameter with properties
* IAC-464 added startup guide markdown in the main folder

## v2.25.0 - 01 Jun 2022

### Enhancements
* [vRA-NG] IAC-567 / Added the capability to not use versions.json for blueprints via a maven property vrang.bp.ignore.versions
* [vRLI] IAC-588 / Added support for VRLI 8.8 content packs.
* [package-installer] IAC-430 / Enable different types of input parameters for installation workflow (Array/string, number, boolean)
* [polyglotpkg] IAC-582 / Bundle dependency modules for PowerShell Polyglot projects

### Fixes
* [vRA-NG] IAC-561, IAC-498 / When releasing a new version of an existing blueprint that has been released and imported it doesn't fail, rather increments the version.

## v2.24.0 - 20 May 2022

### Enhancements
* [vRA-NG] IAC-552 / Updated storage format for property groups
* [Code Stream] IAC-540 / added new content (git,docker,gerrit). Code imporvement, storage imporvement (yaml in yaml formatting) and unit tests
* [Documentation] IAC-464 / added new startup guide in a markdown file in the main folder
## v2.23.0 - 04 Apr 2022

### Added
* [vRO] IAC-536 / Composite type values
* [Installer] IAC-572 / Removed SSL v 1.3 support from the supported SSL algorithms due to JDK bug: JDK-8221253
* [artifact-manager, vrotsc, installer] IAC-145 / Enabled selection of custom files to transpile based on a git branch.

### Fixes
* [artifact-manager] IAC-534 / Fixed Unable to use refresh token for vRO authentication without username/password.
* [artifact-manager] IAC-488 / Fixed NullPointerException when the name of the storage profile is not defined.
* [artifact-manager] IAC-488 / Fixed NullPointerException by empty json files from vra during pull process.
* [MVN] IAC-566 / Allow property serverId to replace username password for all project types (previously only vra and vro)

## v2.22.2 - 28 Mar 2022

### Fixes
* [artifact-manager] IAC-521 / Fixed NullPointerException when the property "formFormat" don't exists in the custom form.
* [vRA-NG] IAC-533 / Fixed disappearing of custom resource, when ID is provided, during the import in multi-tenant environment. Re-enabled the surefire plugin.

## v2.22.1 - 07 Mar 2022

### Fixes
* [vrotsc] IAC-547 / Fixed export with alias from ES6 spec e.g. export * as foo from ...

## v2.22.0 - 07 Mar 2022

### Fixes
* [vro-types] IAC-546 / Change interface to class, port from vro-type-defs

### Added
* [VRO] IAC-545 / Type definitions for MQTT vRO plugin

## v2.21.0 - 02 Mar 2022

### Enhancements
* [vRA-NG] IAC-532 / Enhance Custom Resource actions imports
* [vrotsc] IAC-530 / Generates JavaScript Source Maps from vRO TypeScript compiler
* [VRO] IAC-493 | IAC-543 / NodeJS-based test framework for vRO
* [VRO] IAC-328 / Remove vRO hint plugin from vRBT
* [cloud-client] IAC-329 / Remove Cloud Client from vRBT

### Fixes
* [Code Stream] IAC-525 / Import pipeline in released state
* [polyglotpkg] IAC-529 / Fixed an issue that required polyglot-cache to be present when building Node.js ABX actions
* [VRO] IAC-487 / Installer removing imported files

## v2.20.0 - 02 Feb 2022

### Enhancements
* [vRA-NG] IAC-512 / Enable extraction of multiple ABX actions and importing them with package-installer
* [vRA] IAC-524 / Improved CR importing mechanism, for push among different vRA instances

### Fixes
* [vRA-NG] IAC-513 / Fixed infinite loop when fetching projects

## v2.19.0 - 21 Jan 2022

### Fixes
* [vrotsc] IAC-510 / vrotsc issue when packaging native content

## v2.18.2 - 12 Jan 2022

### Enhancements
* [VRA] IAC-511 / Made extracted custom forms human readable
* [Code Stream] IAC-509 / fix push of pipelines and custom integrations + logging
  & [vRA-NG] IAC-508 Improved documentation
* [MVN] IAC-507 Updated log4j version to 2.17.1

## v2.18.1 - 17 Dec 2021

### Fixes
* [vRA-NG] IAC-505 / primitive call for projects now returns all entires even if more than 500

## v2.18.0 - 17 Dec 2021

## v2.17.2 - 06 Dec 2021

### Added
* [Code Stream] IAC-236 New project type
## v2.17.1 - 06 Dec 2021

### Added
* [vra-NG] IAC-500 / Added some extra documentation and examples in the archetype
* [vra-NG] IAC-499 / iac-for-vrealize IAC-499
  vro.refresh.token not propagated in maven plugin

## v2.17.0 - 17 Nov 2021

### Enhancements
* [polyglotpkg] IAC-491 / Support building ABX actions with TypeScript project references

## v2.16.2 - 12 Nov 2021

### Fixes
* [vRA-NG] IAC-483 / Exporting subscriptions only takes first 20 - now fetching all available
* [vRA-NG] IAC-484 / Cannot import flavor and image mappings if there are none in the profiles
* [vRA-NG] IAC-482 / SVG icons are no longer uploaded/downloaded

### Known Issues
* [vRA-NG] SVG icons cannot be uploaded since vRA does not recognize it's own format when submitted back

## v2.16.1 - 09 Nov 2021

### Fixes
* [vRA-NG] PropertyGroups project ids are now patched before creating/updating
* [vRA-NG] Fixed missing catalog items in content sources for new blueprints
* [vRA-NG] Blueprints import and export - extended details, versioning and release status support
* [vRA-NG] Importing a flavor mapping, when flavor mapping does not exist
* [vRA-NG] Importing an image mapping, when image mapping does not exist
* [vRA-NG] Catalog Item ids are now fetched before importing

### Enhancements
* [vRA-NG] Improved logging on importing custom resources with active attachments

## v2.16.0 - 02 Nov 2021

### Introduces
* [vRA-NG] Property groups support as vRA package contents

### Fixes
* [vRA-NG] Catalog item icon extension fix
* [vRA-NG] Removed custom forms logic from blueprints storage logic
* [vRA-NG] NullPointerException on importing flavour mappings - enhanced logging

## v2.15.0 - 29 Oct 2021

### Introduces
* [vRO-Polyglot] Move dependency resolution from NPM to Artifactory
* [vRA-NG] Catalog items support with custom forms and icons

### Enhancements
* [vRO] Improve logging when vropkg fails to parse JS

### Fixes
* [vRO] Signing issue due to vRA dependency

## v2.14.18 - 27 Oct 2021

### Introduces
* [vRA-NG] Configuration to wait for data collection during import
* [vRA-NG] Added a new vrang.data.collection.delay.seconds properties to force a wait of
  a variable amount of time for vRA data collection to pass before importing

### Enhancements
* [vRO-Polyglot] "Memory limit" and "Timeout" attributes support for polyglot actions
* [vRA-NG] Default timeout configuration for import content process

### Fixes
* [vRO] Add charset-detector to bundled dependencies
* [vRO] Resource elements support fix for 7.X

## v2.14.17 - 13 Oct 2021

### Introduces
* [vRO-Polyglot] Support for polyglot actions invocation
* [vRO-Polyglot] Extend vrotsc to support referencing polyglot actions in TypeScript workflows
  using decorators

### Enhancements
* [vRA-NG] Timeout configuration for import content process

### Fixes
* [vRA-NG] Resource action custom forms support
* [vRA-NG] Authentication changes for multi-tenant setup
* [vRO] Ignoring node_modules in XML, JavaScript and mixed projects
* [vRO] Fixed a JSON structure logging issue which caused error "Not a valid package file, dunes-meta-inf is missing !"
  when pushing to vRO
* [vRO] Fixed non-latin character support on vRO content import
* [vRA-NG] Subscriptions import support for multi-tenant setup
* [vRA-NG] Entitlements import support for multi-tenant setup
* [vRA-NG] Content sources import support for multi-tenant setup
* [vRA-NG] Custom resource day2 actions support for multi-tenant setup
* [vRA-NG] Support custom resources updates via vrealize:push
* [vRA-NG] Failure of vrealize:push on creating an entitlement without custom from
* [vRO] Empty JavaScript actions cleanup

## v2.14.16 - 08 Sep 2021

## v2.14.15 - 25 Aug 2021

## v2.14.14 - 23 Aug 2021

## v2.14.13 - 03 Aug 2021

## v2.14.12 - 19 Jul 2021

## v2.14.11 - 13 Jul 2021

## v2.14.10 - 09 Jul 2021

## v2.14.9 - 30 Jun 2021

## v2.14.8 - 28 Jun 2021

## v2.14.7 - 25 Jun 2021

## v2.14.6 - 22 Jun 2021

## v2.14.5 - 21 Jun 2021

## v2.14.4 - 17 Jun 2021

## v2.14.3 - 15 Jun 2021

## v2.14.2 - 14 Jun 2021

## v2.14.1 - 28 May 2021

## v2.13.8 - 28 May 2021

## v2.13.7 - 21 May 2021

## v2.13.6 - 20 May 2021

## v2.13.5 - 14 May 2021


* [vRA-NG] Fixed issue when importing subscription in multi-tenant vRA environments
## v2.13.4 - 12 May 2021

## v2.13.3 - 10 May 2021

## v2.13.2 - 05 May 2021

## v2.13.1 - 20 Apr 2021

## v2.13.1 - 20 Apr 2021

## v2.13.1 - 20 Apr 2021

## v2.13.1 - 20 Apr 2021

* [vRO] Changed vRO module dependencies to version 7.3.1
* [vRO] Fixed issue with packaging new configuration element value format introduced in patches of vRO 7.5 and 7.6
## v2.12.7 - 05 Apr 2021

## v2.12.6 - 26 Mar 2021

## v2.12.5 - 16 Mar 2021

## v2.12.4 - 13 Feb 2021

## v2.12.3 - 11 Feb 2021

## v2.12.2 - 21 Jan 2021

### Enhancement
* [MVN] Fixed ussue with installer timeouts

## v2.12.1 - 10 Jan 2021

## v2.12.0 - 08 Jan 2021

### Enhancement
* [TS] vRO pkg - Adds support for slash in workflow path or name
* [vRBT] vRBT installer - updated documentation, added checking of workflow input, writing of workflow error message to
  file, setting of installer exit code when executing of a workflow


## v2.11.1 - 01 Dec 2020

## v2.11.0 - 26 Nov 2020

### Enhancement
* [TS] Allow additional trigger events for policies trigered by the vcd mqtt plugin

## v2.10.2 - 17 Nov 2020

### Enhancement
* [MVN] Fix Missing vRA Tenant After Successful package import
* [MVN] Fix vROPS imoport fails on certain assets

## v2.10.1 - 06 Nov 2020

## v2.10.0 - 02 Nov 2020

### Enhancement
* [MVN] Improve Package-Installer and fix project versions and dependencies

## v2.9.0 - 26 Oct 2020

### Enhancement
* [MVN] Polyglot archetype - regex support in yaml defs for vrli
* [MVN] Regex support in YAML defs for vROPS archetype

## v2.8.8 - 24 Sep 2020

## v2.8.7 - 23 Sep 2020

## v2.8.6 - 02 Sep 2020

### Enhancement
* [MVN] Support SHA1 checksum generation for JS,TS,XML,vRA,vRANG project types.
* [MVN] Include the pom.xml description content as description of the built vRO package artifact
* [TS-AutoGen] Define a <swagger.apiVersion> property for storing the version of the API for which this project is generated.
* [TS-AutoGen] Store the API version as part of the vRO package description.
* [vRA-NG] Adds support for import/export of custom resources and resource actions.

## v2.8.5 - 30 Jul 2020

### Enhancement
* [MVN] Fixed problem with vROPs project build after generating it using vROPs archetype

## v2.8.4 - 23 Jul 2020

## v2.8.3 - 21 Jul 2020

## v2.8.2 - 21 Jul 2020

### Enhancement
* [vRLI] Fixed bug in rewriting of the alert vCops intergation
* [vRO] Added vro configuration validation for SSO authentication when vro tenant is present in settings.xml
* [vRBT] Fixed bug when vRBT fails to find vro port configuration on embedded vro

## v2.8.1 - 02 Jul 2020

## v2.8.0 - 30 Jun 2020

## v2.7.1 - 16 Jun 2020

### Enhancement
* [TS] Typescript projects for vRO, now support syntax for specifying a description for a configuration element attribute.
* [vRA-NG] Adds support for using project name when managing vRA-NG content.
* [MVN] License-management

## v2.7.0 - 04 Jun 2020

### Enhancement
* [vROps] Adds support for vROps 8.1
* [vROps] Change default authentication provider to Token-based Authentication
* [TS] Extend vropkg tool to support Polyglot bundle
* [TS] Support for skipping unmapped dependencies, e.g. --skipUnmappedDeps
* [vRBT] Use prebuild gitlab-runner image from pscoelab repository

## v2.6.1 - 29 May 2020

## v2.6.0 - 21 May 2020

## v2.5.12 - 13 May 2020

### Enhancement
* [TS] Bumped up Typescript version to 3.8.3
* [TS] Added support for tsconfig file override using the project option of the tsc executable.

## v2.5.11 - 13 May 2020

### Enhancement
* [MVN] Updated vRBT infrastructure project with latest dependencies and improved installation robustness

### Fixes
* [vROps] Fixes a problem with resource kind during alert definition import
* [TS] Use fixed node package versions
* [TS] Fixed vCD build process

## v2.5.10 - 07 May 2020

### Enhancement
* [vROps] Support for policy assignment to custom groups

### Fixes
* [vRA] Fixes a problem with vra-ng authentication always setting System Domain and users not being able to authenticate
  with different domain
* [vROps] Removed sshHost from Installer. Use host instead.
## v2.5.9 - 05 May 2020

## v2.5.8 - 30 Apr 2020

## v2.5.7 - 24 Apr 2020

## v2.5.6 - 21 Apr 2020

## v2.5.5 - 15 Apr 2020

## v2.5.4 - 13 Apr 2020

## v2.5.3 - 08 Apr 2020

## v2.5.2 - 07 Apr 2020

### Enhancements
* [TS] Make dependency:go-offline execution conditional

## v2.5.1 - 02 Apr 2020

## v2.5.1 - 02 Apr 2020

## v2.5.0 - 22 Mar 2020

### Enhancements
[TS] All version of Node are supported from 10.x and above
[TS] npm repository is no longer needed
[TS] Support for RequireJS imports/exports
[TS] Support for yaml configurations
[TS] Improved workflows and policy templates transpilation
[TS] Improved diagnostic messages
[TS] Improved handling of cycle references
[TS] Extended workflow support
[TS] Support for ES2017.String
[TS] Emitting a warning header at the top of each file (controllable through vrotsc.emitHeader=true)

## v2.4.20 - 06 Mar 2020

## v2.4.19 - 02 Mar 2020

## v2.4.18 - 21 Feb 2020

## v2.4.17 - 11 Feb 2020

## v2.4.16 - 07 Feb 2020

## v2.4.15 - 20 Jan 2020

### Enhancements
* [JS] Support persistent Actions IDs pulled from server

## v2.4.14 - 16 Jan 2020

### Enhancements
* [MVN] Unify vRO packaging mechanism for TS/XML/JS based projects.

## v2.4.13 - 13 Jan 2020

## v2.4.12 - 09 Jan 2020

## v2.4.11 - 20 Dec 2019

## v2.4.10 - 18 Dec 2019

## v2.4.9 - 16 Dec 2019

## v2.4.8 - 16 Dec 2019

### Enhancements
* [MVN] Add support for generating and using a TS Autogen project based on @vmware-pscoe/ts-swagger-generator NPM package

## v2.4.6 - 16 Dec 2019

### Fixes
* [TS] Error during .ts local imports metadata collection

## v2.4.5 - 11 Dec 2019

### Fixes
* [MVN] Normalize filename for vra:pull-ed catalog item icons

## v2.4.4 - 09 Dec 2019

## v2.4.3 - 02 Dec 2019

### Fixes
* [TS] Fix interface and type declarations imports imposed that do not exist at runtime, which causes errors resolving vrotsc-annotations and in some cases cyrcular dependencies issues.

## v2.4.2 - 28 Nov 2019

### Enhancements
* [MVN] Add support for running workflows against vRO version 7.6 and above

### Fixes
* [MVN] Fix missing vra-ng-package-maven-plugin to repository
* [MVN] Fix failure in TS Tests executed on Windows by increasing default JVM Heap size for background jobs.
* [TS] Fix Tests failing if TS project contains dash in artifactId.


## v2.4.1 - 27 Nov 2019
### Fixes
[MVN] fix installDeps when .m2 repo has not cached the required dependencies. Use dependency:go-offline to ensure they are cached.


## v2.4.0 - 13 Nov 2019

## v2.0.3 - 12 Nov 2019

## v2.0.2 - 12 Nov 2019

### Enhancements
* [TS] Add npmconv utility for converting pure TS based NPM-based projects to vRO project structure.
* [MVN] Add support for vRA 8 user/pass authentication for on-prem instance.
* [MVN] Add support for flavor profiles to exported from vRA 8

## v2.0.1 - 12 Nov 2019

## v2.0.0 - 07 Nov 2019

### Enhancements
* [TS] **BREAKING CHANGE** .d.ts packages are now under different @types/ module name that uses dot notation. For example, when importing you need to use "com.vmware.pscoe.npm.inversify" instead of previously output "com-vmware-pscoe-npm-inversify" module name.

## v1.7.4 - 07 Nov 2019

### Fixes
* [internal] Ensure consistent build and that all vrotsc tests are passing

## v1.7.3 - 06 Nov 2019

### Enhancements
* [TS] Support cyclic dependencies when they are variable ref is in scoped context

## v1.7.2 - 01 Nov 2019

### Fixes
* [TS] Fix .d.ts is not generated if .ts contains only type definitions
* [MVN] Fix support vRO8 auth with short username when on-prem vRA8

## v1.7.1 - 10 Oct 2019

### Fixes
* [TS] Ensure .d.ts parts of src/ folder are visited by underlying tsc program as well.

## v1.7.0 - 09 Oct 2019

### Enhancements
* [TS] Add support for module import
* [TS] typescript 3.6.3 updated with support for EmitHelpers and __spreadArray by default.
* [TS] Migrate to using tsc native class genration and super execution to support default decorators and reflect-metadata

### Fixes
* [TS] Fix Promise.await ignored for async class-based method declarations
* [TS] Fix reference tracking for variable re-exporting with rename
* [TS] rework ESShim.merge implementation and fallback on default __asign EmitHelper provided by tsc.
* [TS] Update archetype tsConfig to limit runtime libs to only those supported by vRO
* [TS] remove custom implementation for .d.ts generation and fallback to tsc instetad to resolve numerous problems with declaration files
* [TS] fix number of issues with inaccessible properties being exported in transpiled code.
* [TS] reduce code optimizaiton efforts and ensure empty .d.ts & .js files are preserved as those might be referenced exernally.
* [TS] Fix support of empty files (e.g. pure-interfacees) on import/export transpiled code.
* [TS] Fix source file traversal and transformation and thus simplifying literal/identifier/comments handling
* [TS] Remove custom super call handling and leave default tsc handling.
* [TS] Remove import optimizations as impacting correctness of imports.

## v1.6.0 - 11 Sep 2019

### Enhancements
* [MVN] vrealize:push goal now supports vCloud Director Angular UI extension projects
* [PI] Package installer now supports vCloud Director Angular UI extension projects
* [MVN] Support for XML workflow representation in TypeScript projects
* [MVN] Support for decorators in TypeScript projects.
* [MVN] Implement support for vCloud Director Angular UI extension projects
* [TS] Support for vRO policies in TypeScript projects. Files ending with .pl.ts will be transpiled as a vRO policy template.
* [TS] Enhanced support for vRO resource elements in TypeScript projects.
* [TS] Enhanced support for vRO configurations and workflows in TypeScript projects.
* [TS] Windows support for TypeScript projects.

## v1.5.11 - 09 May 2019

### Enhancements
* Add ```generated.from``` Maven property to the root POM of all archetypes. This can be used to differentiate which "template" was used to generate the project, for example in the context of a CI pipeline.

## v1.5.10 - 19 Apr 2019

### Enhancements
* Include CHANGELOG.md in the final tool chain bundle.

## v1.5.9 - 19 Apr 2019

### Enhancements
* ```vro:pull```, ```vra:pull``` and ```vra:auth``` Maven goals now support the SSL verification flags to be set as properties in a Maven profile, similarly to the ```vrealize:push``` goal.

### Fixes
* When using the Bundle Installer with a properties file the value of ```vro_delete_old_versions``` used to be ignored - if the property was present, the installer would do the cleanup. Now, if the property is not present it is considered false. If it is present, however, its value will be used to opt-in for the cleanup.

## v1.5.8 - 15 Apr 2019

### Enhancements
* Support for gradual migration from JS-based projects to TypeScript ones by allowing .js files in src/ folder to be respected at TS copilation stage.
* Support for vRO resource elements to be included in package. TS projects can contain any files that are not .ts and .js under src/ directory and those will carried over.
* (internal) Improvement of unit-test parallel execution and sub-suite instantiation for easier debugging/testing purposes.

## v1.5.7 - 03 Apr 2019

### Enhancements
* Installer CLI now prompts for SSL verification flags. Default is still to verify the certificate against Java's key store (i.e. cacerts) and to verify the hostname. Those flags can be persisted and controlled via the environment's ```.properties``` file.
* vrealize:push Maven goal now supports the SSL verification flags to be set as properties in a Maven profile, i.e. you can add ```<vrealize.ssl.ignore.certificate>true</vrealize.ssl.ignore.certificate>``` under ```<properties>``` in an active Maven profile to skip the certificate verification against JAVA's key store (i.e. cacerts). You can also add ```<vrealize.ssl.ignore.hostname>true</vrealize.ssl.ignore.hostname>``` to skip the hostname verification. **WARNING** this is intended for use with production endpoints. For those cases, register vRA/vRO certificate in Java's key store and access the endpoint using its FQDN.

## v1.5.6 - 27 Mar 2019

### Enhancements
* **BREAKING** All certificates are now verified as part of API calls from the toolchain to vRA/vRO:
  * Verify hostname - the hostname if the vRO/vRA server should match the CN of the SSL certificate. *For development environments, this can be skipped by a flag described in documentation.*
  * Verify certificate - the SSL certificate used by vRO/vRA is verified against the Java default keystore, i.e. ```cacerts```. Self-signed or third-party certificates have to either be addded to the trusted store (or their CA) or the check can be ignored for development environments by a flag described in documentation.

* Improved logging when installing packages - logs will report which package will be included (pass) and which will be excluded (skip).
* ```vrealize:push``` will import all packages per type in a single batch, reporting what will be included (pass) and excluded (skip).

### Fixes
* Installer overwrites newer versions of packages found on the server if a concrete source package, e.g. v1.0.2 is not found.
* ```vrealize:push``` downgrades dependent packages, i.e. it will always forcefully install the concrete versions of the dependencies regardless of the state of the target vRO/vRA server. This is still possible if an additianal flag is passed to the command: ```-Dvro.importOldVersions``` and respectively ```-Dvra.importOldVersions```.

## v1.5.5 - 14 Mar 2019

### Fixes
* Pulling a vRO actions project from a Windows workstation leads to wrong identation in actions JavaScript files.

## v1.5.4 - 13 Mar 2019

### Fixes
* Issue related to vRO multi-tenantcy authentication. When toolchain worked with a vRO in a multi-tenant mode it tooked tenant name as domain name instead of the real domain name for login which caused authentication issues for non-default tenants.
* Issue related to the unit-tests executor of vRO actions-based projects on Windows. Inability to run unit-tests on Windows development workstation.
* Regression issue related to import/export of vRA composite blueprints for vRA versions before 7.4, as custom forms API is not supported in these versions.

### Known Issues
* VS Code Extension and Maven plugins cannot work against default tenant (vsphere.local) and custom tenant at the same time, when vRO is configured in a multi-tenant mode. This limitations comes from multi-tenant implementation in vRO where Resource Elements created in the default tenant are read-only for all other tenants.
  This issue could be worked around by not usting the toolchain against default tenant in multi-tenant environment.

## v1.5.3 - 05 Mar 2019

## v1.5.2 - 28 Feb 2019

## v1.5.1 - 11 Feb 2019

### Fixes
* Excessive collection triggering and 100 percent CPU usage for several minutes when VSCode auto-saving is enabled or frequent saves are used
  * Collection will be triggered only if files are created or deleted instead of on each change
  * Collection will be delayed with 10 seconds - that way when pulling many files the multiple change events will trigger only one colelction
* Run Action command now supports vRO 7.3 and lower
* Untitled files and files without IIFE now have correct autocompletion

### Known Issues
* Cannot build project generated with groupId or artifactId that contain special characters.
  * Cause: The Jasmine tests are unable to compile if the folder hierarchy contains characters that are not allowed in Java packages.
  * Workaround: If a generated project contains special characters in its groupId or artifactId, rename all subfolders in test/ and src/ to not include any non-compatible with the Java package convention characters.
* Exporting vRA blueprints without custom forms logs error message "null". This is a bug in underling REST client library.

## v1.5.0 - 04 Feb 2019

### Enhancements
* New command in the vscode extension - **vRO: Run Action**
  * Allows running an action JavaScript file in vRO while seeing the logs in VSCode.
  * Available both in the Command Palette and as `zap` icon on the editor's tab bar.
* Implemented code coverage report produced by running Jasmin unit tests. The report is in lcov.info format, which is readable by Sonar.

### Known Issues
* Cannot build project generated with groupId or artifactId that contain special characters.
  * Cause: The Jasmine tests are unable to compile if the folder hierarchy contains characters that are not allowed in Java packages.
  * Workaround: If a generated project contains special characters in its groupId or artifactId, rename all subfolders in test/ and src/ to not include any non-compatible with the Java package convention characters.
* Exporting vRA blueprints without custom forms logs error message "null". This is a bug in underling REST client library.

## v1.4.1 - 01 Feb 2019

### Enhancements
* New setting to *exclude* certain projects from the list of build tasks (`Cmd+Shift+B`) by using glob patterns
```javascript
"o11n.tasks.exclude" : [
    "com.vmware.pscoe.library*", // Exclude all PSCoE libraries
    "!com.vmware.pscoe.library*", // Exclude everything, except PSCoE libraries
    "com.vmware.pscoe.!(library*)", // Exclude everything PSCoE, except libraries
    "com.vmware.pscoe.library:{nsx,vra,vc}", // Exclude nsx, vra and vc libraries
    "com.vmware.pscoe.library:util" // Exclude util library (<groupId>:<artifactId>)
]
```

### Known Issues
* Cannot build project generated with groupId or artifactId that contain special characters.
  * Cause: The Jasmine tests are unable to compile if the folder hierarchy contains characters that are not allowed in Java packages.
  * Workaround: If a generated project contains special characters in its groupId or artifactId, rename all subfolders in test/ and src/ to not include any non-compatible with the Java package convention characters.
* Exporting vRA blueprints without custom forms logs error message "null". This is a bug in underling REST client library.

## v1.4.0 - 25 Jan 2019

### Enhancements
* Support for [Multi-root Workspaces](https://code.visualstudio.com/docs/editor/multi-root-workspaces) that allow opening more than one vRO project into single vscode window.
* Dynamically create build tasks (`Cmd+Shift+B`) based on project's type and modules.
* New pom.xml diagnostics
  * Show inline warning, if toolchain version in pom.xml file is lower than the vscode extension's version.
  * Provide quick fix action in pom.xml that replaces the parent version with the vscode extension's version.
* Support for export/import of vRA custom forms.
* Support for clean up task of vRA/vRO packages from server.
  * Clean up of the current version and/or old versions and their dependencies.
  * Supported via "mvn" command or package installer

### Known Issues
* Cannot build project generated with groupId or artifactId that contain special characters.
  * Cause: The Jasmine tests are unable to compile if the folder hierarchy contains characters that are not allowed in Java packages.
  * Workaround: If a generated project contains special characters in its groupId or artifactId, rename all subfolders in test/ and src/ to not include any non-compatible with the Java package convention characters.
* Exporting vRA blueprints without custom forms logs error message "null". This is a bug in underling REST client library.

## v1.3.10 - 01 Nov 2018

### Fixes
* The vscode extension cannot load when the project location contains spaces or other characters that are percent-encoded in URIs
* Push does not work for vRA packages built on Windows

### Known Issues
* Cannot build project generated with groupId or artifactId that contain special characters.
  * Cause: The Jasmine tests are unable to compile if the folder hierarchy contains characters that are not allowed in Java packages.
  * Workaround: If a generated project contains special characters in its groupId or artifactId, rename all subfolders in test/ and src/ to not include any non-compatible with the Java package convention characters.

## v1.3.8 - 24 Oct 2018

### Fixes
* The vscode extension cannot generate projects with spaces in the workflows path parameter.

### Known Issues
* Cannot build project generated with groupId or artifactId that contain special characters.
  * Cause: The Jasmine tests are unable to compile if the folder hierarchy contains characters that are not allowed in Java packages.
  * Workaround: If a generated project contains special characters in its groupId or artifactId, rename all subfolders in test/ and src/ to not include any non-compatible with the Java package convention characters.

## v1.3.7 - 19 Oct 2018

### Enhancements
* Autocomplete modules and actions in `Class.load()` statements
* Add a new task command (`vRO: Push Changes`) for pushing only the diff between current branch and origin/master
* Support specifying different command for windows in the vRO task definitions (.vscode/tasks.json)
* New Project wizard will reuse the current VSCode window if no other folder is opened.

### Known Issues
* Cannot build project generated with groupId or artifactId that contain special characters.
  * Cause: The Jasmine tests are unable to compile if the folder hierarchy contains characters that are not allowed in Java packages.
  * Workaround: If a generated project contains special characters in its groupId or artifactId, rename all subfolders in test/ and src/ to not include any non-compatible with the Java package convention characters.

## v1.3.6 - 03 Oct 2018

### Fixes
* New project functionality works only from the context of existing Build Tools for VMware Aria project. Now projects can be created from an empty VSCode window.

### Known Issues
* Cannot build project generated with groupId or artifactId that contain special characters.
  * Cause: The Jasmine tests are unable to compile if the folder hierarchy contains characters that are not allowed in Java packages.
  * Workaround: If a generated project contains special characters in its groupId or artifactId, rename all subfolders in test/ and src/ to not include any non-compatible with the Java package convention characters.

## v1.3.5 - 25 Sep 2018

### Enhancements
* Include package installer in the toolchain to enable -Pbundle-with-installer. When a package is build with ```mvn package -Pbundle-with-installer``` this will produce a zip file with all the dependencies and a bin/ and repo/ folders. The bundle can be installed by unziping it and calling ./bin/installer.
* Archetype generated projects now work with release.sh immediately, i.e. without further modifying the pom.xml file of the root project. You can still have the SCM remote written in the POM and not specify it every time, but OOTB after you add the project to SCM and add your remote (origin) you can use the ```-r``` option of the **release.sh** script: ```sh ./release.sh -r $(git remote get-url origin)```

### Fixes
* vRealize archetype project's install workflow category path contains placeholders

### Known Issues
* Cannot build project generated with groupId or artifactId that contain special characters.
  * Cause: The Jasmine tests are unable to compile if the folder hierarchy contains characters that are not allowed in Java packages.
  * Workaround: If a generated project contains special characters in its groupId or artifactId, rename all subfolders in test/ and src/ to not include any non-compatible with the Java package convention characters.
* New project functionality works only from the context of existing Build Tools for VMware Aria project.

## v1.3.3 - 21 Sep 2018

### Fixes
* vRealize archetype produces a root pom with placeholders

### Known Issues
* Cannot build project generated with groupId or artifactId that contain special characters.
  * Cause: The Jasmine tests are unable to compile if the folder hierarchy contains characters that are not allowed in Java packages.
  * Workaround: If a generated project contains special characters in its groupId or artifactId, rename all subfolders in test/ and src/ to not include any non-compatible with the Java package convention characters.
* New project functionality works only from the context of existing Build Tools for VMware Aria project.

## v1.3.2 - 19 Sep 2018

### Fixes
* Actions with `-SNAPSHOT` in the version cannot be overridden in vRO version 7.3 or lower

### Known Issues
* Cannot build project generated with groupId or artifactId that contain special characters.
  * Cause: The Jasmine tests are unable to compile if the folder hierarchy contains characters that are not allowed in Java packages.
  * Workaround: If a generated project contains special characters in its groupId or artifactId, rename all subfolders in test/ and src/ to not include any non-compatible with the Java package convention characters.

## v1.3.1 - 13 Sep 2018

### Fixes
* The New Project wizard shouldn't ask for Workflows Path when bootstrapping vRA YAML projects
* vRA YAML projects could not be created because of wrong archetype group ID

### Known Issues
* Cannot build project generated with groupId or artifactId that contain special characters.
  * Cause: The Jasmine tests are unable to compile if the folder hierarchy contains characters that are not allowed in Java packages.
  * Workaround: If a generated project contains special characters in its groupId or artifactId, rename all subfolders in test/ and src/ to not include any non-compatible with the Java package convention characters.

## v1.3.0 - 11 Sep 2018

### Enhancements
* `vRO: New Project` command for bootstrapping vRA and vRO projects
* New maven archetype for vRA YAML projects
* Option to edit the profiles in maven's settings.xml file from the Pick Profile dialog (located at the bottom left corner of the status bar)
* Reduced the number of parameters needed for generating a project when using Maven archetype commands
  * **All types of projects**
    * Removed the parameters `-Dtop`, `-Dcompany`, `-Ddepartment`, `-Dtopic`, `-Dname`
    * Added the parameters `-DgroupId` and `-DartifactId`
  * **Projects containing workflows**
    * Removed the parameters `-DbaseCategory`, `-DsubCategory` and `-Dtitle`
    * Added the parameter `-DworkflowsPath`
* Jasmine tests no longer fail with cryptic error when there is an empty/invalid js action file

### Fixes
* `release.sh` cannot release vRA and mixed projects
* Package installer does not support special characters in the password field

### Known Issues
* Cannot build project generated with groupId or artifactId that contain special characters.
  * Cause: The Jasmine tests are unable to compile if the folder hierarchy contains characters that are not allowed in Java packages.
  * Workaround: If a generated project contains special characters in its groupId or artifactId, rename all subfolders in test/ and src/ to not include any non-compatible with the Java package convention characters.

## v1.2.0 - 30 Jul 2018

### Enhancements
* All components in the toolchain are now capable of using vRA SSO as authentication mechanism towards vRO
* New options in the Maven profiles for vRO (located in user's settings.xml)
  * `<vro.auth>vra</vro.auth>` - use vRA SSO authentication
  * `<vro.auth>basic</vro.auth>` - use Basic authentication
  * `<vro.tenant>vsphere.local</vro.tenant>` - specify the tenant to be used for SSO authentication
* There is no longer separate vRO connection configuration for the toolchain Maven plugins and the VSCode extension. All components of the toolchain now use the connection settings defined in the Maven profile at `~/.m2/settings.xml`. The exact profile to be used by the VSCode extension is provided by a new setting `o11n.maven.profile`.
* More build and deploy tasks are available in the `Cmd+Shift+B` palette in VSCode. The actual command behind each of these tasks can be overwritten by a project local `.vscode/tasks.json` file (`Cmd+Shift+B` -> click the cogwheel icon for a task -> change the command in the generated tasks.json)

### Migration Steps
* Since v1.2.0, all mixed projects that have to use vRA SSO authentication, should have the following added to their root **pom.xml** file.
```xml
<parent>
    <groupId>com.vmware.pscoe.o11n</groupId>
    <artifactId>base-package</artifactId>
    <version>1.2.0</version>
</parent>
```
* `o11n.maven.profile` setting is now required by the VSCode extension

### Fixes
* Print a warning when `push` is executed for unsupported artifact types, instead of throwing an exception
* Fix the 'Extension 'vmw-pscoe.o11n-vscode-extension' uses a document selector without scheme.' error visible in vscode when activating the vRO extension

### Removed
* The `o11n.server.*` configuration properties for the VSCode extension are no longer used. They are replaced by the settings defined `o11n.maven.profile`
* Removed Maven-based hint collection

### Known Issues
* Cannot build project generated with groupId or artifactId that contain special characters.
  * Cause: The Jasmine tests are unable to compile if the folder hierarchy contains characters that are not allowed in Java packages.
  * Workaround: If a generated project contains special characters in its groupId or artifactId, rename all subfolders in test/ and src/ to not include any non-compatible with the Java package convention characters.

## v1.1.5 - 19 Jul 2018

### Fixes
* When trying to pull a package from vRO 7.3 with v1.1.4 of the toolchain, it reports the package is not found even though the package is there.

## v1.1.4 - 17 Jul 2018

### Enhancements
* Include empty .o11n directory in the generated vRO projects. Such projects will trigger the vRO extension activation when opened in VSCode
* Provide the ability to fetch contents from any vRO package by using `mvn vro:pull -DpackageName=com.vmware.pscoe.library.ssh`

### Fixes
* Pull does not work for vRO 7.4
* Other minor bug fixes and improvements

## v1.1.3 - 13 Jun 2018

### Enhancements
* Support pulling and pushing configuration values

### Fixes
* Installer cannot import bundle with both vRO and vRA content
* Maven-based hint collection fails for mixed project

## v1.1.2 - 23 May 2018

### Enhancements
* Support component profiles in vRA projects

## v1.1.1 - 14 May 2018

### Enhancements
* Support encrypted passwords in the active maven profile
* Include stack trace information in jasmine test failures

### Fixes
* Minor bug fixes and improvements

## v1.1.0 - 03 May 2018

### Enhancements
* Support pushing content to vRO/vRA without dependencies
* Support for bulding packages (patches) with only a subset of the project's actions.

## v1.0.2 - 18 Apr 2018

### Enhancements
* Support hint collection for dependencies present only on the local machine

### Fixes
* Log4j2 logs an error that configuration is missing when building/testing packages

## v1.0.1 - 13 Mar 2018

### Fixes
* Cloud Client could not import bundles

## v1.0.0 - 02 Mar 2018
* Initial version<|MERGE_RESOLUTION|>--- conflicted
+++ resolved
@@ -1,10 +1,3 @@
-<<<<<<< HEAD
-
-### Fixes
-
-* [vro-types] Fixed definitions of RESTHost, XMLManager and HTTPBasicAuthentication to align with actual Orchestrator behaviour
-* [vRA-NG] IAC-772 / When pushing Resource Actions (RAs), the ones that are scoped to a single project, should have their projectId modified to correspond to the one in configuration
-=======
 ## v2.34.0 - 05 Jul 2023
 
 ### Enhancements
@@ -17,13 +10,13 @@
 * [actions-package] github issue# 73 is addressed. Solution is to replace line breaks in description by space
 * [artifact-manager] Exporting vROps dashboards fails if metadata folder is not created
 * [artifact-manager] 108 / Pushing and pulling from/to vRA 8.12 fails with buildtools 2.32.0
+* [vRA-NG] IAC-772 / When pushing Resource Actions (RAs), the ones that are scoped to a single project, should have their projectId modified to correspond to the one in configuration
 
 ## v2.33.0 - 02 Jun 2023
 
 ### Fixes
 * [vrotest] IAC-777 / Package Build Failing - typescript folder build error due to forcing of newer version of the terser devDependency
 * [vro-types] Fixed definitions of RESTHost, XMLManager and HTTPBasicAuthentication to align with actual Orchestrator behaviour
->>>>>>> 7fcd1cd3
 * [maven-plugins] IAC-706 / Package Build Failing - Typescript transpilation failed since Command line is too long
 
 ## v2.32.0 - 11 May 2023
