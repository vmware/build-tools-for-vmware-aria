--- conflicted
+++ resolved
@@ -1,11 +1,8 @@
-<<<<<<< HEAD
 ### Fixes
 * [artifact-manager] 72 / Fixed domain detection to start from the last `@`, rather than the first.
 
-=======
 ### Enhancements
 * [package-installer] IAC-591 / Added backup functionalities for vRO packages that will be imported
->>>>>>> 97e5ebb4
 
 ## v2.31.2 - 20 Apr 2023
 
