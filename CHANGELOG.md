--- conflicted
+++ resolved
@@ -1,15 +1,12 @@
 ### Enhancements
-<<<<<<< HEAD
+* [core] IAC-718 / All pom.xml should inherit a single pom.xml. All pom.xml-s are now children or grand-children of ./pom.xml. Project version is stored only in the 'revision' property.
+
 * [artifact-manager] IAC-693 / vRBT to support new content sharing policies.
-### Fixes
-
-=======
-* [core] IAC-718 / All pom.xml should inherit a single pom.xml. All pom.xml-s are now children or grand-children of ./pom.xml. Project version is stored only in the 'revision' property.
+
 ## v2.29.2 - 24 Feb 2023
 
 ### Enhancements
 * [maven-plugins-vrli] IAC-741 / Use new v2 API when working with vRLI 8.8+ content. The feature is marked as experimental because v2 API is Technical Preview.
->>>>>>> 1355f18b
 ## v2.29.1 - 15 Feb 2023
 
 ### Fixes
