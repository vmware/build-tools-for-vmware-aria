--- conflicted
+++ resolved
@@ -1,13 +1,8 @@
 ### Enhancements
 
-<<<<<<< HEAD
-* [vro] Added new strategy StrategyForceLatestVersions that will force you to upload a newer or same version of artifacts, otherwise the build will fail. New property has been introduced `-Dvro.forceImportLatestVersions={{BOOLEAN}}` that is set by default to false
-=======
-=======
 * [vro] Added new strategy StrategyForceLatestVersions that will force you to upload a newer or same version of artifacts, otherwise the build will fail. New property has been introduced `-Dvro.forceImportLatestVersions={{BOOLEAN}}` that is set by default to false.
 * [artifact-manager] Issue 220 / mvn archetype:generate for abx project - updated the package.json template for generating abx actions.
 
->>>>>>> 1421ab41
 ### Fixes
 * [vro-scripting-api] Revert 110 / Mocking for configuration elements is incorrect.
 
