--- conflicted
+++ resolved
@@ -1,12 +1,9 @@
-<<<<<<< HEAD
 
 ### Fixes
 
 * [vro-types] Fixed definitions of RESTHost, XMLManager and HTTPBasicAuthentication to align with actual Orchestrator behaviour
 * [vRA-NG] IAC-772 / When pushing Resource Actions (RAs), the ones that are scoped to a single project, should have their projectId modified to correspond to the one in configuration
-=======
 * [maven-plugins] IAC-706 / Package Build Failing - Typescript transpilation failed since Command line is too long
->>>>>>> afbacbbf
 
 ## v2.32.0 - 11 May 2023
 
