## v2.30.0 - 10 Mar 2023

### Fixes
* [vropkg] vropkg-not-working-offline / vropkg had a missing dependency that was not bundled
### Enhancements
* [polyglot] IAC-604 / vRBT to support downloading powershell modules through 'Ssl3' | 'Tls' | 'Tls11' | 'Tls12' | 'Tls13' .
* [polyglot] IAC-604 / Using Import-Module must always be in the format of Import-Module <module name> without -Name and ; at the end of the line to avoid confusion .
* [base-package] IAC-746 / Make base packages (ssh project) deployable to artifactory server and local maven repository
* [core] IAC-718 / All pom.xml should inherit a single pom.xml. All pom.xml-s are now children or grand-children of ./pom.xml. Project version is stored only in the 'revision' property.
* [core] IAC-719 / Prepare for maven central. Add needed plugins: maven-javadoc-plugin, maven-gpg-plugin, and maven-source-plugin
* [artifact-manager] IAC-733 / Add an Option for Overwriting Existing vRLI Content Packs.
* [artifact-manager] IAC-741 / mvn vrealize:clean now will not fail if not supported
<<<<<<< HEAD
* [artifact-manager] IAC-693 / vRBT to support new content sharing policies.
=======
* [artifact-manager] IAC-745 / VRLI Alerts Fallback Object Set to LogInsight Only During Push
>>>>>>> 229c2fd0

## v2.29.2 - 24 Feb 2023

### Enhancements
* [maven-plugins-vrli] IAC-741 / Use new v2 API when working with vRLI 8.8+ content. The feature is marked as experimental because v2 API is Technical Preview.
## v2.29.1 - 15 Feb 2023

### Fixes
* [package-installer] IAC-713 / Installer doesn't ask for all required information about importing vRА
* [polyglotpkg] IAC-712 / Enabled unit testing phase for npm lib projects, fix abx and polyglot pkg to be backward compatible
* [polyglotpkg] IAC-712 / Updated project dependencies to not trigger build errors when combined with typescript-project-all projects.

## v2.29.0 - 27 Jan 2023

### Fixes
* [artifact-manager] IAC-708 / Updated commons-text version to 1.10.0
* [maven-plugins-vrli] IAC-711 / Pulling LogInsight content packs fails

## v2.28.0 - 23 Jan 2023

### Enhancements
* [artifact-manager] IAC-671 / vRBT to support sending UTF-8 content in regards to vRA-NG projects.
* [artifact-manager] IAC-671 / vRA-NG content (Content Sources, Custom Forms, Catalog Items .. ) now support "." in their names.
* [polyglot] IAC-626 / The Polyglot archetype now works with multiple packages instead of just one.

### Fixes
* [artifact-manager] IAC-553 / Fixed importing of property groups with different project scope.
* [vrotest] IAC-696 / Fixed Error massage while executing vro unit tests
* [release] IAC-682 / Removed unused bamboospec.java file, enable batch mode during release, update pom.xml structure to match the filesystem relative paths, update project dependencies.
* [vRA-NG] IAC-692 / vra-ng:pull throws NullPointerException for missing properties in the vra/content.yaml
* [vrotest] IAC-705 / Add implementation for System.sleep and System.waitUntil
* [MVN] IAC-686 / Add implementation for polyglot packages to be published in JFrog when deploy command is executed.

## v2.27.0 - 15 Dec 2022

### Enhancements
* [build-tools-for-aria] IAC-666 / Update documentation to use approved project name `Build Tools for VMware Aria`
* [build-tools-for-aria] IAC-622 / Added the ability to skip install-node-deps and cleaning node_modules during mvn clean lifecycle step by passing the flag skipInstallNodeDeps. If node_modules folder doesn't exist, then this flag is ineffective. This is done, to make sure that build shouldn't fail, because of this flag in any case.
* [ts-autogen] IAC-618 Removed the ts-autogen archtype, as this is causing the issue to make the toolchain opensource/public
* [documentation] IAC-675/ Added documentation for unit testing
* [artifact-manager] IAC-644 / Add support for the following ABX properties: memoryLimitMb, timeoutSec, provider(Faas provider), shared(Share with all projects in this organization), inputSecrets(Secret), inputConstants(Action constant).

### Fixes
* [installer] IAC-437 / Fixed Installer Skips Steps Under Mac OS
* [installer] IAC-584 / Fixed Interactive Installer Doesn't Ask if vRO is embedded
* [installer] IAC-669 / NPE in case user provides non-existing project name during installation
* [artifact-manager] IAC-663 / vRA NG fails to release existing blueprint version
* [vRA] IAC-633 / Fixed vRA authentication to respect refresh token in configuration

## v2.26.4 - 13 Oct 2022

### Fixes
* [artifact-manager, store] IAC-637 / Fixed VraNgCustomResourceStore when updating Custom Resource after initial deletion failed
* [vrotsc] IAC-606 / Constants are being exported correctly now
* [vro-types] Added distinguishedName property to the AD_Computer and AD_OrganizationalUnit interfaces
* [artifact-manager] IAC-639 / Blueprints cannot be imported when they have "." in thier names
* [custom-resources] Fix Custom Resource Second Day action name validation
* [artifact-manager] IAC-638 / Property groups are now correctly updated
* [artifact-manager] CustomResources now respect if orgName is set instead of orgId

### Enhancements
* [artifact-manager,package-installer] IAC-564 / Add prompt for vrang_proxy when package-installer is run without environment.properties file

## v2.26.3 - 24 Aug 2022

### Fixes
* [artifact-manager] IAC-623 / Fixed pushing of catalog items that had custom forms defined.
* [vRA-NG] IAC-625 / Pulling blueprints with multiple versions on vRA 8.9 results in error.

## v2.26.2 - 16 Aug 2022

### Fixes
* [vRA-NG] IAC-620 vRA-NG push will now release the blueprint if no versions.json is present
* [documentation] IAC-621/Fixed the Release.md template so it's more concise when sed is used to remove the Comments.
* [artifact-manager] IAC-621/ Fixed vRA Custom Resources With Day-2 actions importing in vRA 8.8.2

## v2.26.1 - 29 Jul 2022

### Fixes

* [polyglot] IAC-619 Pushing polyglot projects fails with 'Port is not a number'

### Doc updates

* [package-installer] IAC-428 / Added descriptions for some package installer and maven settings.xml configuration options

## v2.26.0 - 19 Jul 2022


### Enhancements

* [artifact-manager] IAC-613 / Pulling Non Present Content needs to error
* [artifact-manager] IAC-615 / Pushing content to Server to filter only content in content.yaml

## v2.25.3 - 15 Jul 2022

### Fixes

* [installer] IAC-617 / Introduce installer exit code `0` in case of successful import.
* [vro-types] IAC-607 / SQL Plugin Definition Inconsistencies

## v2.25.2 - 11 Jul 2022

### Enhancements
* [artifact-manager] IAC-595 / Improved error message when action name is too long

### Fixes
* [polyglot] IAC-611 / Executing mvn vrealize:push fails for polyglot projects
* [polyglotpkg] IAC-602 / Updated old PowerShell 5 executable to PowerShell 6 and above
* [vrotest] IAC-610 / Code coverage thresholds are now set correctly
* [vrotest] IAC-556 / Tests when dependency has a policy template or other unknown types of elements now work
* [vropkg] IAC-539 / Removed Certificates from vropkg tests
* [vropkg] IAC-609 / Fixed EOL for Windows OS certificate signature
* [vrotest/vro-scripting-api] IAC-598 / Properties.get now returns null instead of undefined in case where the property does not exists ( only in tests, behavior is now the same as the actual Properties object )
* [vrotest/vro-scripting-api] IAC-608 / ConfigurationElement.getAttributeWithKey now returns null instead of undefined in case where the property does not exists ( only in tests, behavior is now the same as the actual ConfigurationElement object )
* [vRA-NG] IAC-587 / Added the diskType to storage profile json files to distinguish First Class Disks and removed diskMode from json when disk is FCD, so it can be pushed via vRBT
* [typescript] IAC-537 / Bumped nodejs version from 12 to 16 when building
* [installer] IAC-601 / Fixed static version inside dependencies of package installer component
## v2.25.1 - 14 Jun 2022

### Fixes
* IAC-592 VROES fails to import actions under src

### Enhancements
* [vropkg] @param now supports parameter with properties
* IAC-464 added startup guide markdown in the main folder

## v2.25.0 - 01 Jun 2022

### Enhancements
* [vRA-NG] IAC-567 / Added the capability to not use versions.json for blueprints via a maven property vrang.bp.ignore.versions
* [vRLI] IAC-588 / Added support for VRLI 8.8 content packs.
* [package-installer] IAC-430 / Enable different types of input parameters for installation workflow (Array/string, number, boolean)
* [polyglotpkg] IAC-582 / Bundle dependency modules for PowerShell Polyglot projects

### Fixes
* [vRA-NG] IAC-561, IAC-498 / When releasing a new version of an existing blueprint that has been released and imported it doesn't fail, rather increments the version.

## v2.24.0 - 20 May 2022

### Enhancements
* [vRA-NG] IAC-552 / Updated storage format for property groups
* [Code Stream] IAC-540 / added new content (git,docker,gerrit). Code imporvement, storage imporvement (yaml in yaml formatting) and unit tests
* [Documentation] IAC-464 / added new startup guide in a markdown file in the main folder
## v2.23.0 - 04 Apr 2022

### Added
* [vRO] IAC-536 / Composite type values
* [Installer] IAC-572 / Removed SSL v 1.3 support from the supported SSL algorithms due to JDK bug: JDK-8221253
* [artifact-manager, vrotsc, installer] IAC-145 / Enabled selection of custom files to transpile based on a git branch.

### Fixes
* [artifact-manager] IAC-534 / Fixed Unable to use refresh token for vRO authentication without username/password.
* [artifact-manager] IAC-488 / Fixed NullPointerException when the name of the storage profile is not defined.
* [artifact-manager] IAC-488 / Fixed NullPointerException by empty json files from vra during pull process.
* [MVN] IAC-566 / Allow property serverId to replace username password for all project types (previously only vra and vro)

## v2.22.2 - 28 Mar 2022

### Fixes
* [artifact-manager] IAC-521 / Fixed NullPointerException when the property "formFormat" don't exists in the custom form.
* [vRA-NG] IAC-533 / Fixed disappearing of custom resource, when ID is provided, during the import in multi-tenant environment. Re-enabled the surefire plugin.

## v2.22.1 - 07 Mar 2022

### Fixes
* [vrotsc] IAC-547 / Fixed export with alias from ES6 spec e.g. export * as foo from ...

## v2.22.0 - 07 Mar 2022

### Fixes
* [vro-types] IAC-546 / Change interface to class, port from vro-type-defs

### Added
* [VRO] IAC-545 / Type definitions for MQTT vRO plugin

## v2.21.0 - 02 Mar 2022

### Enhancements
* [vRA-NG] IAC-532 / Enhance Custom Resource actions imports
* [vrotsc] IAC-530 / Generates JavaScript Source Maps from vRO TypeScript compiler
* [VRO] IAC-493 | IAC-543 / NodeJS-based test framework for vRO
* [VRO] IAC-328 / Remove vRO hint plugin from vRBT
* [cloud-client] IAC-329 / Remove Cloud Client from vRBT

### Fixes
* [Code Stream] IAC-525 / Import pipeline in released state
* [polyglotpkg] IAC-529 / Fixed an issue that required polyglot-cache to be present when building Node.js ABX actions
* [VRO] IAC-487 / Installer removing imported files

## v2.20.0 - 02 Feb 2022

### Enhancements
* [vRA-NG] IAC-512 / Enable extraction of multiple ABX actions and importing them with package-installer
* [vRA] IAC-524 / Improved CR importing mechanism, for push among different vRA instances

### Fixes
* [vRA-NG] IAC-513 / Fixed infinite loop when fetching projects

## v2.19.0 - 21 Jan 2022

### Fixes
* [vrotsc] IAC-510 / vrotsc issue when packaging native content

## v2.18.2 - 12 Jan 2022

### Enhancements
* [VRA] IAC-511 / Made extracted custom forms human readable
* [Code Stream] IAC-509 / fix push of pipelines and custom integrations + logging
  & [vRA-NG] IAC-508 Improved documentation
* [MVN] IAC-507 Updated log4j version to 2.17.1

## v2.18.1 - 17 Dec 2021

### Fixes
* [vRA-NG] IAC-505 / primitive call for projects now returns all entires even if more than 500

## v2.18.0 - 17 Dec 2021

## v2.17.2 - 06 Dec 2021

### Added
* [Code Stream] IAC-236 New project type
## v2.17.1 - 06 Dec 2021

### Added
* [vra-NG] IAC-500 / Added some extra documentation and examples in the archetype
* [vra-NG] IAC-499 / iac-for-vrealize IAC-499
  vro.refresh.token not propagated in maven plugin

## v2.17.0 - 17 Nov 2021

### Enhancements
* [polyglotpkg] IAC-491 / Support building ABX actions with TypeScript project references

## v2.16.2 - 12 Nov 2021

### Fixes
* [vRA-NG] IAC-483 / Exporting subscriptions only takes first 20 - now fetching all available
* [vRA-NG] IAC-484 / Cannot import flavor and image mappings if there are none in the profiles
* [vRA-NG] IAC-482 / SVG icons are no longer uploaded/downloaded

### Known Issues
* [vRA-NG] SVG icons cannot be uploaded since vRA does not recognize it's own format when submitted back

## v2.16.1 - 09 Nov 2021

### Fixes
* [vRA-NG] PropertyGroups project ids are now patched before creating/updating
* [vRA-NG] Fixed missing catalog items in content sources for new blueprints
* [vRA-NG] Blueprints import and export - extended details, versioning and release status support
* [vRA-NG] Importing a flavor mapping, when flavor mapping does not exist
* [vRA-NG] Importing an image mapping, when image mapping does not exist
* [vRA-NG] Catalog Item ids are now fetched before importing

### Enhancements
* [vRA-NG] Improved logging on importing custom resources with active attachments

## v2.16.0 - 02 Nov 2021

### Introduces
* [vRA-NG] Property groups support as vRA package contents

### Fixes
* [vRA-NG] Catalog item icon extension fix
* [vRA-NG] Removed custom forms logic from blueprints storage logic
* [vRA-NG] NullPointerException on importing flavour mappings - enhanced logging

## v2.15.0 - 29 Oct 2021

### Introduces
* [vRO-Polyglot] Move dependency resolution from NPM to Artifactory
* [vRA-NG] Catalog items support with custom forms and icons

### Enhancements
* [vRO] Improve logging when vropkg fails to parse JS

### Fixes
* [vRO] Signing issue due to vRA dependency

## v2.14.18 - 27 Oct 2021

### Introduces
* [vRA-NG] Configuration to wait for data collection during import
* [vRA-NG] Added a new vrang.data.collection.delay.seconds properties to force a wait of
  a variable amount of time for vRA data collection to pass before importing

### Enhancements
* [vRO-Polyglot] "Memory limit" and "Timeout" attributes support for polyglot actions
* [vRA-NG] Default timeout configuration for import content process

### Fixes
* [vRO] Add charset-detector to bundled dependencies
* [vRO] Resource elements support fix for 7.X

## v2.14.17 - 13 Oct 2021

### Introduces
* [vRO-Polyglot] Support for polyglot actions invocation
* [vRO-Polyglot] Extend vrotsc to support referencing polyglot actions in TypeScript workflows
  using decorators

### Enhancements
* [vRA-NG] Timeout configuration for import content process

### Fixes
* [vRA-NG] Resource action custom forms support
* [vRA-NG] Authentication changes for multi-tenant setup
* [vRO] Ignoring node_modules in XML, JavaScript and mixed projects
* [vRO] Fixed a JSON structure logging issue which caused error "Not a valid package file, dunes-meta-inf is missing !"
  when pushing to vRO
* [vRO] Fixed non-latin character support on vRO content import
* [vRA-NG] Subscriptions import support for multi-tenant setup
* [vRA-NG] Entitlements import support for multi-tenant setup
* [vRA-NG] Content sources import support for multi-tenant setup
* [vRA-NG] Custom resource day2 actions support for multi-tenant setup
* [vRA-NG] Support custom resources updates via vrealize:push
* [vRA-NG] Failure of vrealize:push on creating an entitlement without custom from
* [vRO] Empty JavaScript actions cleanup

## v2.14.16 - 08 Sep 2021

## v2.14.15 - 25 Aug 2021

## v2.14.14 - 23 Aug 2021

## v2.14.13 - 03 Aug 2021

## v2.14.12 - 19 Jul 2021

## v2.14.11 - 13 Jul 2021

## v2.14.10 - 09 Jul 2021

## v2.14.9 - 30 Jun 2021

## v2.14.8 - 28 Jun 2021

## v2.14.7 - 25 Jun 2021

## v2.14.6 - 22 Jun 2021

## v2.14.5 - 21 Jun 2021

## v2.14.4 - 17 Jun 2021

## v2.14.3 - 15 Jun 2021

## v2.14.2 - 14 Jun 2021

## v2.14.1 - 28 May 2021

## v2.13.8 - 28 May 2021

## v2.13.7 - 21 May 2021

## v2.13.6 - 20 May 2021

## v2.13.5 - 14 May 2021


* [vRA-NG] Fixed issue when importing subscription in multi-tenant vRA environments
## v2.13.4 - 12 May 2021

## v2.13.3 - 10 May 2021

## v2.13.2 - 05 May 2021

## v2.13.1 - 20 Apr 2021

## v2.13.1 - 20 Apr 2021

## v2.13.1 - 20 Apr 2021

## v2.13.1 - 20 Apr 2021

* [vRO] Changed vRO module dependencies to version 7.3.1
* [vRO] Fixed issue with packaging new configuration element value format introduced in patches of vRO 7.5 and 7.6
## v2.12.7 - 05 Apr 2021

## v2.12.6 - 26 Mar 2021

## v2.12.5 - 16 Mar 2021

## v2.12.4 - 13 Feb 2021

## v2.12.3 - 11 Feb 2021

## v2.12.2 - 21 Jan 2021

### Enhancement
* [MVN] Fixed ussue with installer timeouts

## v2.12.1 - 10 Jan 2021

## v2.12.0 - 08 Jan 2021

### Enhancement
* [TS] vRO pkg - Adds support for slash in workflow path or name
* [vRBT] vRBT installer - updated documentation, added checking of workflow input, writing of workflow error message to
  file, setting of installer exit code when executing of a workflow


## v2.11.1 - 01 Dec 2020

## v2.11.0 - 26 Nov 2020

### Enhancement
* [TS] Allow additional trigger events for policies trigered by the vcd mqtt plugin

## v2.10.2 - 17 Nov 2020

### Enhancement
* [MVN] Fix Missing vRA Tenant After Successful package import
* [MVN] Fix vROPS imoport fails on certain assets

## v2.10.1 - 06 Nov 2020

## v2.10.0 - 02 Nov 2020

### Enhancement
* [MVN] Improve Package-Installer and fix project versions and dependencies

## v2.9.0 - 26 Oct 2020

### Enhancement
* [MVN] Polyglot archetype - regex support in yaml defs for vrli
* [MVN] Regex support in YAML defs for vROPS archetype

## v2.8.8 - 24 Sep 2020

## v2.8.7 - 23 Sep 2020

## v2.8.6 - 02 Sep 2020

### Enhancement
* [MVN] Support SHA1 checksum generation for JS,TS,XML,vRA,vRANG project types.
* [MVN] Include the pom.xml description content as description of the built vRO package artifact
* [TS-AutoGen] Define a <swagger.apiVersion> property for storing the version of the API for which this project is generated.
* [TS-AutoGen] Store the API version as part of the vRO package description.
* [vRA-NG] Adds support for import/export of custom resources and resource actions.

## v2.8.5 - 30 Jul 2020

### Enhancement
* [MVN] Fixed problem with vROPs project build after generating it using vROPs archetype

## v2.8.4 - 23 Jul 2020

## v2.8.3 - 21 Jul 2020

## v2.8.2 - 21 Jul 2020

### Enhancement
* [vRLI] Fixed bug in rewriting of the alert vCops intergation
* [vRO] Added vro configuration validation for SSO authentication when vro tenant is present in settings.xml
* [vRBT] Fixed bug when vRBT fails to find vro port configuration on embedded vro

## v2.8.1 - 02 Jul 2020

## v2.8.0 - 30 Jun 2020

## v2.7.1 - 16 Jun 2020

### Enhancement
* [TS] Typescript projects for vRO, now support syntax for specifying a description for a configuration element attribute.
* [vRA-NG] Adds support for using project name when managing vRA-NG content.
* [MVN] License-management

## v2.7.0 - 04 Jun 2020

### Enhancement
* [vROps] Adds support for vROps 8.1
* [vROps] Change default authentication provider to Token-based Authentication
* [TS] Extend vropkg tool to support Polyglot bundle
* [TS] Support for skipping unmapped dependencies, e.g. --skipUnmappedDeps
* [vRBT] Use prebuild gitlab-runner image from pscoelab repository

## v2.6.1 - 29 May 2020

## v2.6.0 - 21 May 2020

## v2.5.12 - 13 May 2020

### Enhancement
* [TS] Bumped up Typescript version to 3.8.3
* [TS] Added support for tsconfig file override using the project option of the tsc executable.

## v2.5.11 - 13 May 2020

### Enhancement
* [MVN] Updated vRBT infrastructure project with latest dependencies and improved installation robustness

### Fixes
* [vROps] Fixes a problem with resource kind during alert definition import
* [TS] Use fixed node package versions
* [TS] Fixed vCD build process

## v2.5.10 - 07 May 2020

### Enhancement
* [vROps] Support for policy assignment to custom groups

### Fixes
* [vRA] Fixes a problem with vra-ng authentication always setting System Domain and users not being able to authenticate
  with different domain
* [vROps] Removed sshHost from Installer. Use host instead.
## v2.5.9 - 05 May 2020

## v2.5.8 - 30 Apr 2020

## v2.5.7 - 24 Apr 2020

## v2.5.6 - 21 Apr 2020

## v2.5.5 - 15 Apr 2020

## v2.5.4 - 13 Apr 2020

## v2.5.3 - 08 Apr 2020

## v2.5.2 - 07 Apr 2020

### Enhancements
* [TS] Make dependency:go-offline execution conditional

## v2.5.1 - 02 Apr 2020

## v2.5.1 - 02 Apr 2020

## v2.5.0 - 22 Mar 2020

### Enhancements
[TS] All version of Node are supported from 10.x and above
[TS] npm repository is no longer needed
[TS] Support for RequireJS imports/exports
[TS] Support for yaml configurations
[TS] Improved workflows and policy templates transpilation
[TS] Improved diagnostic messages
[TS] Improved handling of cycle references
[TS] Extended workflow support
[TS] Support for ES2017.String
[TS] Emitting a warning header at the top of each file (controllable through vrotsc.emitHeader=true)

## v2.4.20 - 06 Mar 2020

## v2.4.19 - 02 Mar 2020

## v2.4.18 - 21 Feb 2020

## v2.4.17 - 11 Feb 2020

## v2.4.16 - 07 Feb 2020

## v2.4.15 - 20 Jan 2020

### Enhancements
* [JS] Support persistent Actions IDs pulled from server

## v2.4.14 - 16 Jan 2020

### Enhancements
* [MVN] Unify vRO packaging mechanism for TS/XML/JS based projects.

## v2.4.13 - 13 Jan 2020

## v2.4.12 - 09 Jan 2020

## v2.4.11 - 20 Dec 2019

## v2.4.10 - 18 Dec 2019

## v2.4.9 - 16 Dec 2019

## v2.4.8 - 16 Dec 2019

### Enhancements
* [MVN] Add support for generating and using a TS Autogen project based on @vmware-pscoe/ts-swagger-generator NPM package

## v2.4.6 - 16 Dec 2019

### Fixes
* [TS] Error during .ts local imports metadata collection

## v2.4.5 - 11 Dec 2019

### Fixes
* [MVN] Normalize filename for vra:pull-ed catalog item icons

## v2.4.4 - 09 Dec 2019

## v2.4.3 - 02 Dec 2019

### Fixes
* [TS] Fix interface and type declarations imports imposed that do not exist at runtime, which causes errors resolving vrotsc-annotations and in some cases cyrcular dependencies issues.

## v2.4.2 - 28 Nov 2019

### Enhancements
* [MVN] Add support for running workflows against vRO version 7.6 and above

### Fixes
* [MVN] Fix missing vra-ng-package-maven-plugin to repository
* [MVN] Fix failure in TS Tests executed on Windows by increasing default JVM Heap size for background jobs.
* [TS] Fix Tests failing if TS project contains dash in artifactId.


## v2.4.1 - 27 Nov 2019
### Fixes
[MVN] fix installDeps when .m2 repo has not cached the required dependencies. Use dependency:go-offline to ensure they are cached.


## v2.4.0 - 13 Nov 2019

## v2.0.3 - 12 Nov 2019

## v2.0.2 - 12 Nov 2019

### Enhancements
* [TS] Add npmconv utility for converting pure TS based NPM-based projects to vRO project structure.
* [MVN] Add support for vRA 8 user/pass authentication for on-prem instance.
* [MVN] Add support for flavor profiles to exported from vRA 8

## v2.0.1 - 12 Nov 2019

## v2.0.0 - 07 Nov 2019

### Enhancements
* [TS] **BREAKING CHANGE** .d.ts packages are now under different @types/ module name that uses dot notation. For example, when importing you need to use "com.vmware.pscoe.npm.inversify" instead of previously output "com-vmware-pscoe-npm-inversify" module name.

## v1.7.4 - 07 Nov 2019

### Fixes
* [internal] Ensure consistent build and that all vrotsc tests are passing

## v1.7.3 - 06 Nov 2019

### Enhancements
* [TS] Support cyclic dependencies when they are variable ref is in scoped context

## v1.7.2 - 01 Nov 2019

### Fixes
* [TS] Fix .d.ts is not generated if .ts contains only type definitions
* [MVN] Fix support vRO8 auth with short username when on-prem vRA8

## v1.7.1 - 10 Oct 2019

### Fixes
* [TS] Ensure .d.ts parts of src/ folder are visited by underlying tsc program as well.

## v1.7.0 - 09 Oct 2019

### Enhancements
* [TS] Add support for module import
* [TS] typescript 3.6.3 updated with support for EmitHelpers and __spreadArray by default.
* [TS] Migrate to using tsc native class genration and super execution to support default decorators and reflect-metadata

### Fixes
* [TS] Fix Promise.await ignored for async class-based method declarations
* [TS] Fix reference tracking for variable re-exporting with rename
* [TS] rework ESShim.merge implementation and fallback on default __asign EmitHelper provided by tsc.
* [TS] Update archetype tsConfig to limit runtime libs to only those supported by vRO
* [TS] remove custom implementation for .d.ts generation and fallback to tsc instetad to resolve numerous problems with declaration files
* [TS] fix number of issues with inaccessible properties being exported in transpiled code.
* [TS] reduce code optimizaiton efforts and ensure empty .d.ts & .js files are preserved as those might be referenced exernally.
* [TS] Fix support of empty files (e.g. pure-interfacees) on import/export transpiled code.
* [TS] Fix source file traversal and transformation and thus simplifying literal/identifier/comments handling
* [TS] Remove custom super call handling and leave default tsc handling.
* [TS] Remove import optimizations as impacting correctness of imports.

## v1.6.0 - 11 Sep 2019

### Enhancements
* [MVN] vrealize:push goal now supports vCloud Director Angular UI extension projects
* [PI] Package installer now supports vCloud Director Angular UI extension projects
* [MVN] Support for XML workflow representation in TypeScript projects
* [MVN] Support for decorators in TypeScript projects.
* [MVN] Implement support for vCloud Director Angular UI extension projects
* [TS] Support for vRO policies in TypeScript projects. Files ending with .pl.ts will be transpiled as a vRO policy template.
* [TS] Enhanced support for vRO resource elements in TypeScript projects.
* [TS] Enhanced support for vRO configurations and workflows in TypeScript projects.
* [TS] Windows support for TypeScript projects.

## v1.5.11 - 09 May 2019

### Enhancements
* Add ```generated.from``` Maven property to the root POM of all archetypes. This can be used to differentiate which "template" was used to generate the project, for example in the context of a CI pipeline.

## v1.5.10 - 19 Apr 2019

### Enhancements
* Include CHANGELOG.md in the final tool chain bundle.

## v1.5.9 - 19 Apr 2019

### Enhancements
* ```vro:pull```, ```vra:pull``` and ```vra:auth``` Maven goals now support the SSL verification flags to be set as properties in a Maven profile, similarly to the ```vrealize:push``` goal.

### Fixes
* When using the Bundle Installer with a properties file the value of ```vro_delete_old_versions``` used to be ignored - if the property was present, the installer would do the cleanup. Now, if the property is not present it is considered false. If it is present, however, its value will be used to opt-in for the cleanup.

## v1.5.8 - 15 Apr 2019

### Enhancements
* Support for gradual migration from JS-based projects to TypeScript ones by allowing .js files in src/ folder to be respected at TS copilation stage.
* Support for vRO resource elements to be included in package. TS projects can contain any files that are not .ts and .js under src/ directory and those will carried over.
* (internal) Improvement of unit-test parallel execution and sub-suite instantiation for easier debugging/testing purposes.

## v1.5.7 - 03 Apr 2019

### Enhancements
* Installer CLI now prompts for SSL verification flags. Default is still to verify the certificate against Java's key store (i.e. cacerts) and to verify the hostname. Those flags can be persisted and controlled via the environment's ```.properties``` file.
* vrealize:push Maven goal now supports the SSL verification flags to be set as properties in a Maven profile, i.e. you can add ```<vrealize.ssl.ignore.certificate>true</vrealize.ssl.ignore.certificate>``` under ```<properties>``` in an active Maven profile to skip the certificate verification against JAVA's key store (i.e. cacerts). You can also add ```<vrealize.ssl.ignore.hostname>true</vrealize.ssl.ignore.hostname>``` to skip the hostname verification. **WARNING** this is intended for use with production endpoints. For those cases, register vRA/vRO certificate in Java's key store and access the endpoint using its FQDN.

## v1.5.6 - 27 Mar 2019

### Enhancements
* __BREAKING__ All certificates are now verified as part of API calls from the toolchain to vRA/vRO:
  * Verify hostname - the hostname if the vRO/vRA server should match the CN of the SSL certificate. *For development environments, this can be skipped by a flag described in documentation.*
  * Verify certificate - the SSL certificate used by vRO/vRA is verified against the Java default keystore, i.e. ```cacerts```. Self-signed or third-party certificates have to either be addded to the trusted store (or their CA) or the check can be ignored for development environments by a flag described in documentation.

* Improved logging when installing packages - logs will report which package will be included (pass) and which will be excluded (skip).
* ```vrealize:push``` will import all packages per type in a single batch, reporting what will be included (pass) and excluded (skip).

### Fixes
* Installer overwrites newer versions of packages found on the server if a concrete source package, e.g. v1.0.2 is not found.
* ```vrealize:push``` downgrades dependent packages, i.e. it will always forcefully install the concrete versions of the dependencies regardless of the state of the target vRO/vRA server. This is still possible if an additianal flag is passed to the command: ```-Dvro.importOldVersions``` and respectively ```-Dvra.importOldVersions```.

## v1.5.5 - 14 Mar 2019

### Fixes
* Pulling a vRO actions project from a Windows workstation leads to wrong identation in actions JavaScript files.

## v1.5.4 - 13 Mar 2019

### Fixes
* Issue related to vRO multi-tenantcy authentication. When toolchain worked with a vRO in a multi-tenant mode it tooked tenant name as domain name instead of the real domain name for login which caused authentication issues for non-default tenants.
* Issue related to the unit-tests executor of vRO actions-based projects on Windows. Inability to run unit-tests on Windows development workstation.
* Regression issue related to import/export of vRA composite blueprints for vRA versions before 7.4, as custom forms API is not supported in these versions.

### Known Issues
* VS Code Extension and Maven plugins cannot work against default tenant (vsphere.local) and custom tenant at the same time, when vRO is configured in a multi-tenant mode. This limitations comes from multi-tenant implementation in vRO where Resource Elements created in the default tenant are read-only for all other tenants.
  This issue could be worked around by not usting the toolchain against default tenant in multi-tenant environment.

## v1.5.3 - 05 Mar 2019

## v1.5.2 - 28 Feb 2019

## v1.5.1 - 11 Feb 2019

### Fixes
* Excessive collection triggering and 100 percent CPU usage for several minutes when VSCode auto-saving is enabled or frequent saves are used
  * Collection will be triggered only if files are created or deleted instead of on each change
  * Collection will be delayed with 10 seconds - that way when pulling many files the multiple change events will trigger only one colelction
* Run Action command now supports vRO 7.3 and lower
* Untitled files and files without IIFE now have correct autocompletion

### Known Issues
* Cannot build project generated with groupId or artifactId that contain special characters.
  * Cause: The Jasmine tests are unable to compile if the folder hierarchy contains characters that are not allowed in Java packages.
  * Workaround: If a generated project contains special characters in its groupId or artifactId, rename all subfolders in test/ and src/ to not include any non-compatible with the Java package convention characters.
* Exporting vRA blueprints without custom forms logs error message "null". This is a bug in underling REST client library.

## v1.5.0 - 04 Feb 2019

### Enhancements
* New command in the vscode extension - **vRO: Run Action**
  * Allows running an action JavaScript file in vRO while seeing the logs in VSCode.
  * Available both in the Command Palette and as `zap` icon on the editor's tab bar.
* Implemented code coverage report produced by running Jasmin unit tests. The report is in lcov.info format, which is readable by Sonar.

### Known Issues
* Cannot build project generated with groupId or artifactId that contain special characters.
  * Cause: The Jasmine tests are unable to compile if the folder hierarchy contains characters that are not allowed in Java packages.
  * Workaround: If a generated project contains special characters in its groupId or artifactId, rename all subfolders in test/ and src/ to not include any non-compatible with the Java package convention characters.
* Exporting vRA blueprints without custom forms logs error message "null". This is a bug in underling REST client library.

## v1.4.1 - 01 Feb 2019

### Enhancements
* New setting to *exclude* certain projects from the list of build tasks (`Cmd+Shift+B`) by using glob patterns
```javascript
"o11n.tasks.exclude" : [
    "com.vmware.pscoe.library*", // Exclude all PSCoE libraries
    "!com.vmware.pscoe.library*", // Exclude everything, except PSCoE libraries
    "com.vmware.pscoe.!(library*)", // Exclude everything PSCoE, except libraries
    "com.vmware.pscoe.library:{nsx,vra,vc}", // Exclude nsx, vra and vc libraries
    "com.vmware.pscoe.library:util" // Exclude util library (<groupId>:<artifactId>)
]
```

### Known Issues
* Cannot build project generated with groupId or artifactId that contain special characters.
  * Cause: The Jasmine tests are unable to compile if the folder hierarchy contains characters that are not allowed in Java packages.
  * Workaround: If a generated project contains special characters in its groupId or artifactId, rename all subfolders in test/ and src/ to not include any non-compatible with the Java package convention characters.
* Exporting vRA blueprints without custom forms logs error message "null". This is a bug in underling REST client library.

## v1.4.0 - 25 Jan 2019

### Enhancements
* Support for [Multi-root Workspaces](https://code.visualstudio.com/docs/editor/multi-root-workspaces) that allow opening more than one vRO project into single vscode window.
* Dynamically create build tasks (`Cmd+Shift+B`) based on project's type and modules.
* New pom.xml diagnostics
  * Show inline warning, if toolchain version in pom.xml file is lower than the vscode extension's version.
  * Provide quick fix action in pom.xml that replaces the parent version with the vscode extension's version.
* Support for export/import of vRA custom forms.
* Support for clean up task of vRA/vRO packages from server.
  * Clean up of the current version and/or old versions and their dependencies.
  * Supported via "mvn" command or package installer

### Known Issues
* Cannot build project generated with groupId or artifactId that contain special characters.
  * Cause: The Jasmine tests are unable to compile if the folder hierarchy contains characters that are not allowed in Java packages.
  * Workaround: If a generated project contains special characters in its groupId or artifactId, rename all subfolders in test/ and src/ to not include any non-compatible with the Java package convention characters.
* Exporting vRA blueprints without custom forms logs error message "null". This is a bug in underling REST client library.

## v1.3.10 - 01 Nov 2018

### Fixes
* The vscode extension cannot load when the project location contains spaces or other characters that are percent-encoded in URIs
* Push does not work for vRA packages built on Windows

### Known Issues
* Cannot build project generated with groupId or artifactId that contain special characters.
  * Cause: The Jasmine tests are unable to compile if the folder hierarchy contains characters that are not allowed in Java packages.
  * Workaround: If a generated project contains special characters in its groupId or artifactId, rename all subfolders in test/ and src/ to not include any non-compatible with the Java package convention characters.

## v1.3.8 - 24 Oct 2018

### Fixes
* The vscode extension cannot generate projects with spaces in the workflows path parameter.

### Known Issues
* Cannot build project generated with groupId or artifactId that contain special characters.
  * Cause: The Jasmine tests are unable to compile if the folder hierarchy contains characters that are not allowed in Java packages.
  * Workaround: If a generated project contains special characters in its groupId or artifactId, rename all subfolders in test/ and src/ to not include any non-compatible with the Java package convention characters.

## v1.3.7 - 19 Oct 2018

### Enhancements
* Autocomplete modules and actions in `Class.load()` statements
* Add a new task command (`vRO: Push Changes`) for pushing only the diff between current branch and origin/master
* Support specifying different command for windows in the vRO task definitions (.vscode/tasks.json)
* New Project wizard will reuse the current VSCode window if no other folder is opened.

### Known Issues
* Cannot build project generated with groupId or artifactId that contain special characters.
  * Cause: The Jasmine tests are unable to compile if the folder hierarchy contains characters that are not allowed in Java packages.
  * Workaround: If a generated project contains special characters in its groupId or artifactId, rename all subfolders in test/ and src/ to not include any non-compatible with the Java package convention characters.

## v1.3.6 - 03 Oct 2018

### Fixes
* New project functionality works only from the context of existing Build Tools for VMware Aria project. Now projects can be created from an empty VSCode window.

### Known Issues
* Cannot build project generated with groupId or artifactId that contain special characters.
  * Cause: The Jasmine tests are unable to compile if the folder hierarchy contains characters that are not allowed in Java packages.
  * Workaround: If a generated project contains special characters in its groupId or artifactId, rename all subfolders in test/ and src/ to not include any non-compatible with the Java package convention characters.

## v1.3.5 - 25 Sep 2018

### Enhancements
* Include package installer in the toolchain to enable -Pbundle-with-installer. When a package is build with ```mvn package -Pbundle-with-installer``` this will produce a zip file with all the dependencies and a bin/ and repo/ folders. The bundle can be installed by unziping it and calling ./bin/installer.
* Archetype generated projects now work with release.sh immediately, i.e. without further modifying the pom.xml file of the root project. You can still have the SCM remote written in the POM and not specify it every time, but OOTB after you add the project to SCM and add your remote (origin) you can use the ```-r``` option of the **release.sh** script: ```sh ./release.sh -r $(git remote get-url origin)```

### Fixes
* vRealize archetype project's install workflow category path contains placeholders

### Known Issues
* Cannot build project generated with groupId or artifactId that contain special characters.
  * Cause: The Jasmine tests are unable to compile if the folder hierarchy contains characters that are not allowed in Java packages.
  * Workaround: If a generated project contains special characters in its groupId or artifactId, rename all subfolders in test/ and src/ to not include any non-compatible with the Java package convention characters.
* New project functionality works only from the context of existing Build Tools for VMware Aria project.

## v1.3.3 - 21 Sep 2018

### Fixes
* vRealize archetype produces a root pom with placeholders

### Known Issues
* Cannot build project generated with groupId or artifactId that contain special characters.
  * Cause: The Jasmine tests are unable to compile if the folder hierarchy contains characters that are not allowed in Java packages.
  * Workaround: If a generated project contains special characters in its groupId or artifactId, rename all subfolders in test/ and src/ to not include any non-compatible with the Java package convention characters.
* New project functionality works only from the context of existing Build Tools for VMware Aria project.

## v1.3.2 - 19 Sep 2018

### Fixes
* Actions with `-SNAPSHOT` in the version cannot be overridden in vRO version 7.3 or lower

### Known Issues
* Cannot build project generated with groupId or artifactId that contain special characters.
  * Cause: The Jasmine tests are unable to compile if the folder hierarchy contains characters that are not allowed in Java packages.
  * Workaround: If a generated project contains special characters in its groupId or artifactId, rename all subfolders in test/ and src/ to not include any non-compatible with the Java package convention characters.

## v1.3.1 - 13 Sep 2018

### Fixes
* The New Project wizard shouldn't ask for Workflows Path when bootstrapping vRA YAML projects
* vRA YAML projects could not be created because of wrong archetype group ID

### Known Issues
* Cannot build project generated with groupId or artifactId that contain special characters.
  * Cause: The Jasmine tests are unable to compile if the folder hierarchy contains characters that are not allowed in Java packages.
  * Workaround: If a generated project contains special characters in its groupId or artifactId, rename all subfolders in test/ and src/ to not include any non-compatible with the Java package convention characters.

## v1.3.0 - 11 Sep 2018

### Enhancements
* `vRO: New Project` command for bootstrapping vRA and vRO projects
* New maven archetype for vRA YAML projects
* Option to edit the profiles in maven's settings.xml file from the Pick Profile dialog (located at the bottom left corner of the status bar)
* Reduced the number of parameters needed for generating a project when using Maven archetype commands
  * **All types of projects**
    * Removed the parameters `-Dtop`, `-Dcompany`, `-Ddepartment`, `-Dtopic`, `-Dname`
    * Added the parameters `-DgroupId` and `-DartifactId`
  * **Projects containing workflows**
    * Removed the parameters `-DbaseCategory`, `-DsubCategory` and `-Dtitle`
    * Added the parameter `-DworkflowsPath`
* Jasmine tests no longer fail with cryptic error when there is an empty/invalid js action file

### Fixes
* `release.sh` cannot release vRA and mixed projects
* Package installer does not support special characters in the password field

### Known Issues
* Cannot build project generated with groupId or artifactId that contain special characters.
  * Cause: The Jasmine tests are unable to compile if the folder hierarchy contains characters that are not allowed in Java packages.
  * Workaround: If a generated project contains special characters in its groupId or artifactId, rename all subfolders in test/ and src/ to not include any non-compatible with the Java package convention characters.

## v1.2.0 - 30 Jul 2018

### Enhancements
* All components in the toolchain are now capable of using vRA SSO as authentication mechanism towards vRO
* New options in the Maven profiles for vRO (located in user's settings.xml)
  * `<vro.auth>vra</vro.auth>` - use vRA SSO authentication
  * `<vro.auth>basic</vro.auth>` - use Basic authentication
  * `<vro.tenant>vsphere.local</vro.tenant>` - specify the tenant to be used for SSO authentication
* There is no longer separate vRO connection configuration for the toolchain Maven plugins and the VSCode extension. All components of the toolchain now use the connection settings defined in the Maven profile at `~/.m2/settings.xml`. The exact profile to be used by the VSCode extension is provided by a new setting `o11n.maven.profile`.
* More build and deploy tasks are available in the `Cmd+Shift+B` palette in VSCode. The actual command behind each of these tasks can be overwritten by a project local `.vscode/tasks.json` file (`Cmd+Shift+B` -> click the cogwheel icon for a task -> change the command in the generated tasks.json)

### Migration Steps
* Since v1.2.0, all mixed projects that have to use vRA SSO authentication, should have the following added to their root **pom.xml** file.
```xml
<parent>
    <groupId>com.vmware.pscoe.o11n</groupId>
    <artifactId>base-package</artifactId>
    <version>1.2.0</version>
</parent>
```
* `o11n.maven.profile` setting is now required by the VSCode extension

### Fixes
* Print a warning when `push` is executed for unsupported artifact types, instead of throwing an exception
* Fix the 'Extension 'vmw-pscoe.o11n-vscode-extension' uses a document selector without scheme.' error visible in vscode when activating the vRO extension

### Removed
* The `o11n.server.*` configuration properties for the VSCode extension are no longer used. They are replaced by the settings defined `o11n.maven.profile`
* Removed Maven-based hint collection

### Known Issues
* Cannot build project generated with groupId or artifactId that contain special characters.
  * Cause: The Jasmine tests are unable to compile if the folder hierarchy contains characters that are not allowed in Java packages.
  * Workaround: If a generated project contains special characters in its groupId or artifactId, rename all subfolders in test/ and src/ to not include any non-compatible with the Java package convention characters.

## v1.1.5 - 19 Jul 2018

### Fixes
* When trying to pull a package from vRO 7.3 with v1.1.4 of the toolchain, it reports the package is not found even though the package is there.

## v1.1.4 - 17 Jul 2018

### Enhancements
* Include empty .o11n directory in the generated vRO projects. Such projects will trigger the vRO extension activation when opened in VSCode
* Provide the ability to fetch contents from any vRO package by using `mvn vro:pull -DpackageName=com.vmware.pscoe.library.ssh`

### Fixes
* Pull does not work for vRO 7.4
* Other minor bug fixes and improvements

## v1.1.3 - 13 Jun 2018

### Enhancements
* Support pulling and pushing configuration values

### Fixes
* Installer cannot import bundle with both vRO and vRA content
* Maven-based hint collection fails for mixed project

## v1.1.2 - 23 May 2018

### Enhancements
* Support component profiles in vRA projects

## v1.1.1 - 14 May 2018

### Enhancements
* Support encrypted passwords in the active maven profile
* Include stack trace information in jasmine test failures

### Fixes
* Minor bug fixes and improvements

## v1.1.0 - 03 May 2018

### Enhancements
* Support pushing content to vRO/vRA without dependencies
* Support for bulding packages (patches) with only a subset of the project's actions.

## v1.0.2 - 18 Apr 2018

### Enhancements
* Support hint collection for dependencies present only on the local machine

### Fixes
* Log4j2 logs an error that configuration is missing when building/testing packages

## v1.0.1 - 13 Mar 2018

### Fixes
* Cloud Client could not import bundles

## v1.0.0 - 02 Mar 2018
* Initial version<|MERGE_RESOLUTION|>--- conflicted
+++ resolved
@@ -10,11 +10,8 @@
 * [core] IAC-719 / Prepare for maven central. Add needed plugins: maven-javadoc-plugin, maven-gpg-plugin, and maven-source-plugin
 * [artifact-manager] IAC-733 / Add an Option for Overwriting Existing vRLI Content Packs.
 * [artifact-manager] IAC-741 / mvn vrealize:clean now will not fail if not supported
-<<<<<<< HEAD
+* [artifact-manager] IAC-745 / VRLI Alerts Fallback Object Set to LogInsight Only During Push
 * [artifact-manager] IAC-693 / vRBT to support new content sharing policies.
-=======
-* [artifact-manager] IAC-745 / VRLI Alerts Fallback Object Set to LogInsight Only During Push
->>>>>>> 229c2fd0
 
 ## v2.29.2 - 24 Feb 2023
 
