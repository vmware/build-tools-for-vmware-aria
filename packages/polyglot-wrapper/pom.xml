<?xml version="1.0" encoding="UTF-8"?>
<project xmlns="http://maven.apache.org/POM/4.0.0" xmlns:xsi="http://www.w3.org/2001/XMLSchema-instance" xsi:schemaLocation="http://maven.apache.org/POM/4.0.0 http://maven.apache.org/xsd/maven-4.0.0.xsd">
  <modelVersion>4.0.0</modelVersion>
  <parent>
    <groupId>com.vmware.pscoe.o11n</groupId>
    <artifactId>typescript-project</artifactId>
    <version>${revision}</version>
    <relativePath>../../maven/base-package/typescript-project/pom.xml</relativePath>
  </parent>

  <groupId>com.vmware.pscoe.library</groupId>
  <artifactId>polyglot-wrapper</artifactId>
  <packaging>package</packaging>

  <properties>
<<<<<<< HEAD
    <main.basedir>${project.baseUri}../../</main.basedir>
=======
		<main.basedir>${project.baseUri}../../</main.basedir>
>>>>>>> 4bb38040
  </properties>

  <dependencies>
    <dependency>
      <groupId>com.vmware.pscoe.iac</groupId>
      <artifactId>vrotsc</artifactId>
      <type>tgz</type>
      <version>${revision}</version>
      <scope>compile</scope>
    </dependency>
    <dependency>
      <groupId>com.vmware.pscoe.iac</groupId>
      <artifactId>vropkg</artifactId>
      <type>tgz</type>
      <version>${revision}</version>
      <scope>compile</scope>
    </dependency>
    <dependency>
		<groupId>com.vmware.pscoe.ts.types</groupId>
		<artifactId>o11n-core</artifactId>
		<type>tgz</type>
		<version>${revision}</version>
		<scope>compile</scope>
	  </dependency>

  </dependencies>
</project><|MERGE_RESOLUTION|>--- conflicted
+++ resolved
@@ -13,11 +13,7 @@
   <packaging>package</packaging>
 
   <properties>
-<<<<<<< HEAD
-    <main.basedir>${project.baseUri}../../</main.basedir>
-=======
 		<main.basedir>${project.baseUri}../../</main.basedir>
->>>>>>> 4bb38040
   </properties>
 
   <dependencies>
