--- conflicted
+++ resolved
@@ -15,11 +15,7 @@
     <packaging>pom</packaging>
 
     <properties>
-<<<<<<< HEAD
-        <main.basedir>${project.baseUri}../../</main.basedir>
-=======
 		<main.basedir>${project.baseUri}../../</main.basedir>
->>>>>>> 4bb38040
         <npmPackageVersion>${project.version}</npmPackageVersion>
         <npmconvSrcArgs>-s src/**/*</npmconvSrcArgs>
         <npmconvAuxIncludeArgs>--auxInclude src/*.ts:src</npmconvAuxIncludeArgs>
